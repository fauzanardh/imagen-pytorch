--- conflicted
+++ resolved
@@ -198,13 +198,7 @@
 
         # unet image sizes
         self.image_sizes = cast_tuple(image_sizes)
-<<<<<<< HEAD
-        assert num_unets == len(
-            image_sizes
-        ), f"you did not supply the correct number of u-nets ({len(self.unets)}) for resolutions {image_sizes}"
-=======
         assert num_unets == len(self.image_sizes), f'you did not supply the correct number of u-nets ({len(self.unets)}) for resolutions {self.image_sizes}'
->>>>>>> 4891c023
 
         self.sample_channels = cast_tuple(self.channels, num_unets)
 
@@ -752,15 +746,7 @@
                     lowres_cond_img = self.resize_to(img, image_size)
                     lowres_cond_img = self.normalize_img(lowres_cond_img)
 
-<<<<<<< HEAD
-                    lowres_cond_img, _ = self.lowres_noise_schedule.q_sample(
-                        x_start=lowres_cond_img,
-                        t=lowres_noise_times,
-                        noise=torch.randn_like(lowres_cond_img),
-                    )
-=======
                     lowres_cond_img, *_ = self.lowres_noise_schedule.q_sample(x_start = lowres_cond_img, t = lowres_noise_times, noise = torch.randn_like(lowres_cond_img))
->>>>>>> 4891c023
 
                 if exists(unet_init_images):
                     unet_init_images = self.resize_to(unet_init_images, image_size)
@@ -958,15 +944,7 @@
         # at sample time, they then fix the noise level of 0.1 - 0.3
         lowres_cond_img_noisy = None
         if exists(lowres_cond_img):
-<<<<<<< HEAD
-            lowres_cond_img_noisy, _ = self.lowres_noise_schedule.q_sample(
-                x_start=lowres_cond_img,
-                t=lowres_aug_times,
-                noise=torch.randn_like(lowres_cond_img),
-            )
-=======
             lowres_cond_img_noisy, *_ = self.lowres_noise_schedule.q_sample(x_start = lowres_cond_img, t = lowres_aug_times, noise = torch.randn_like(lowres_cond_img))
->>>>>>> 4891c023
 
         # get the sigmas
         sigmas = self.noise_distribution(hp.P_mean, hp.P_std, batch_size)
