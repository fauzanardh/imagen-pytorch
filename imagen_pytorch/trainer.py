import os
from math import ceil
from contextlib import contextmanager, nullcontext
from functools import partial, wraps
from collections.abc import Iterable

import torch
from torch import nn
import torch.nn.functional as F
from torch.utils.data import random_split, DataLoader
from torch.optim import Adam, AdamW
from torch.optim.lr_scheduler import CosineAnnealingLR, LambdaLR
from torch.cuda.amp import GradScaler

import pytorch_warmup as warmup

from imagen_pytorch.imagen_pytorch import Imagen, NullUnet
from imagen_pytorch.elucidated_imagen import ElucidatedImagen
from imagen_pytorch.data import cycle

from imagen_pytorch.version import __version__
from packaging import version

import numpy as np

from ema_pytorch import EMA
from transformers.optimization import Adafactor, AdafactorSchedule

from accelerate import Accelerator, DistributedType, DistributedDataParallelKwargs

from fsspec.core import url_to_fs
from fsspec.implementations.local import LocalFileSystem


# helper functions
def exists(val):
    return val is not None


def default(val, d):
    if exists(val):
        return val
    return d() if callable(d) else d


def cast_tuple(val, length=1):
    if isinstance(val, list):
        val = tuple(val)

    return val if isinstance(val, tuple) else ((val,) * length)


def find_first_idx(fn, arr):
    for ind, el in enumerate(arr):
        if fn(el):
            return ind
    return -1


def pick_and_pop(keys, d):
    values = list(map(lambda key: d.pop(key), keys))
    return dict(zip(keys, values))


def group_dict_by_key(cond, d):
    return_val = [dict(), dict()]
    for key in d.keys():
        match = bool(cond(key))
        ind = int(not match)
        return_val[ind][key] = d[key]
    return (*return_val,)


def string_begins_with(prefix, str):
    return str.startswith(prefix)


def group_by_key_prefix(prefix, d):
    return group_dict_by_key(partial(string_begins_with, prefix), d)


def groupby_prefix_and_trim(prefix, d):
    kwargs_with_prefix, kwargs = group_dict_by_key(
        partial(string_begins_with, prefix), d
    )
    kwargs_without_prefix = dict(
        map(lambda x: (x[0][len(prefix) :], x[1]), tuple(kwargs_with_prefix.items()))
    )
    return kwargs_without_prefix, kwargs


def num_to_groups(num, divisor):
    groups = num // divisor
    remainder = num % divisor
    arr = [divisor] * groups
    if remainder > 0:
        arr.append(remainder)
    return arr


# url to fs, bucket, path - for checkpointing to cloud
def url_to_bucket(url):
    if "://" not in url:
        return url

    prefix, suffix = url.split("://")

    if prefix in {"gs", "s3"}:
        return suffix.split("/")[0]
    else:
        raise ValueError(f'storage type prefix "{prefix}" is not supported yet')


# decorators
def eval_decorator(fn):
    def inner(model, *args, **kwargs):
        was_training = model.training
        model.eval()
        out = fn(model, *args, **kwargs)
        model.train(was_training)
        return out

    return inner


def cast_torch_tensor(fn, cast_fp16=False):
    @wraps(fn)
    def inner(model, *args, **kwargs):
        device = kwargs.pop("_device", model.device)
        cast_device = kwargs.pop("_cast_device", True)

        should_cast_fp16 = cast_fp16 and model.cast_half_at_training

        kwargs_keys = kwargs.keys()
        all_args = (*args, *kwargs.values())
        split_kwargs_index = len(all_args) - len(kwargs_keys)
        all_args = tuple(
            map(
                lambda t: torch.from_numpy(t)
                if exists(t) and isinstance(t, np.ndarray)
                else t,
                all_args,
            )
        )

        if cast_device:
            all_args = tuple(
                map(
                    lambda t: t.to(device)
                    if exists(t) and isinstance(t, torch.Tensor)
                    else t,
                    all_args,
                )
            )

        if should_cast_fp16:
            all_args = tuple(
                map(
                    lambda t: t.half()
                    if exists(t)
                    and isinstance(t, torch.Tensor)
                    and t.dtype != torch.bool
                    else t,
                    all_args,
                )
            )

        args, kwargs_values = (
            all_args[:split_kwargs_index],
            all_args[split_kwargs_index:],
        )
        kwargs = dict(tuple(zip(kwargs_keys, kwargs_values)))

        out = fn(model, *args, **kwargs)
        return out

    return inner


# gradient accumulation functions
def split_iterable(it, split_size):
    accum = []
    for ind in range(ceil(len(it) / split_size)):
        start_index = ind * split_size
        accum.append(it[start_index : (start_index + split_size)])
    return accum


def split(t, split_size=None):
    if not exists(split_size):
        return t

    if isinstance(t, torch.Tensor):
        return t.split(split_size, dim=0)

    if isinstance(t, Iterable):
        return split_iterable(t, split_size)

    return TypeError


def find_first(cond, arr):
    for el in arr:
        if cond(el):
            return el
    return None


def split_args_and_kwargs(*args, split_size=None, **kwargs):
    all_args = (*args, *kwargs.values())
    len_all_args = len(all_args)
    first_tensor = find_first(lambda t: isinstance(t, torch.Tensor), all_args)
    assert exists(first_tensor)

    batch_size = len(first_tensor)
    split_size = default(split_size, batch_size)
    num_chunks = ceil(batch_size / split_size)

    dict_len = len(kwargs)
    dict_keys = kwargs.keys()
    split_kwargs_index = len_all_args - dict_len

    split_all_args = [
        split(arg, split_size=split_size)
        if exists(arg) and isinstance(arg, (torch.Tensor, Iterable))
        else ((arg,) * num_chunks)
        for arg in all_args
    ]
    chunk_sizes = tuple(map(len, split_all_args[0]))

    for (chunk_size, *chunked_all_args) in tuple(zip(chunk_sizes, *split_all_args)):
        chunked_args, chunked_kwargs_values = (
            chunked_all_args[:split_kwargs_index],
            chunked_all_args[split_kwargs_index:],
        )
        chunked_kwargs = dict(tuple(zip(dict_keys, chunked_kwargs_values)))
        chunk_size_frac = chunk_size / batch_size
        yield chunk_size_frac, (chunked_args, chunked_kwargs)


# imagen trainer
def imagen_sample_in_chunks(fn):
    @wraps(fn)
    def inner(self, *args, max_batch_size=None, **kwargs):
        if not exists(max_batch_size):
            return fn(self, *args, **kwargs)

        if self.imagen.unconditional:
            batch_size = kwargs.get("batch_size")
            batch_sizes = num_to_groups(batch_size, max_batch_size)
            outputs = [
                fn(self, *args, **{**kwargs, "batch_size": sub_batch_size})
                for sub_batch_size in batch_sizes
            ]
        else:
            outputs = [
                fn(self, *chunked_args, **chunked_kwargs)
                for _, (chunked_args, chunked_kwargs) in split_args_and_kwargs(
                    *args, split_size=max_batch_size, **kwargs
                )
            ]

        if isinstance(outputs[0], torch.Tensor):
            return torch.cat(outputs, dim=0)

        return list(map(lambda t: torch.cat(t, dim=0), list(zip(*outputs))))

    return inner


def restore_parts(state_dict_target, state_dict_from):
    for name, param in state_dict_from.items():

        if name not in state_dict_target:
            continue

        if param.size() == state_dict_target[name].size():
            state_dict_target[name].copy_(param)
        else:
            print(
                f"layer {name}({param.size()} different than target: {state_dict_target[name].size()}"
            )

    return state_dict_target


class ImagenTrainer(nn.Module):
    locked = False

    def __init__(
        self,
        imagen=None,
        imagen_checkpoint_path=None,
        use_ema=True,
        lr=1e-4,
        eps=1e-8,
        beta1=0.9,
        beta2=0.99,
        max_grad_norm=None,
        group_wd_params=True,
        warmup_steps=None,
        cosine_decay_max_steps=None,
        only_train_unet_number=None,
        fp16=False,
        precision=None,
        split_batches=True,
        dl_tuple_output_keywords_names=(
            "images",
            "text_embeds",
            "text_masks",
            "cond_images",
        ),
        verbose=True,
        split_valid_fraction=0.025,
        split_valid_from_train=False,
        split_random_seed=42,
        checkpoint_path=None,
        checkpoint_every=None,
        checkpoint_fs=None,
        fs_kwargs: dict = None,
        max_checkpoints_keep=20,
        optimizer_class="adam",
        **kwargs,
    ):
        super().__init__()
        assert (
            not ImagenTrainer.locked
        ), "ImagenTrainer can only be initialized once per process - for the sake of distributed training, you will now have to create a separate script to train each unet (or a script that accepts unet number as an argument)"
        assert exists(imagen) ^ exists(
            imagen_checkpoint_path
        ), "either imagen instance is passed into the trainer, or a checkpoint path that contains the imagen config"

        # determine filesystem, using fsspec, for saving to local filesystem or cloud
        self.fs = checkpoint_fs

        if not exists(self.fs):
            fs_kwargs = default(fs_kwargs, {})
            self.fs, _ = url_to_fs(default(checkpoint_path, "./"), **fs_kwargs)

        assert isinstance(imagen, (Imagen, ElucidatedImagen))
        ema_kwargs, kwargs = groupby_prefix_and_trim("ema_", kwargs)

        # elucidated or not
        self.is_elucidated = isinstance(imagen, ElucidatedImagen)

        # create accelerator instance
        accelerate_kwargs, kwargs = groupby_prefix_and_trim("accelerate_", kwargs)

        assert not (
            fp16 and exists(precision)
        ), 'either set fp16 = True or forward the precision ("fp16", "bf16") to Accelerator'
        accelerator_mixed_precision = default(precision, "fp16" if fp16 else "no")

        self.accelerator = Accelerator(
            **{
                "split_batches": split_batches,
                "mixed_precision": accelerator_mixed_precision,
                "kwargs_handlers": [
                    DistributedDataParallelKwargs(find_unused_parameters=True)
                ],
                **accelerate_kwargs,
            }
        )

        ImagenTrainer.locked = self.is_distributed

        # cast data to fp16 at training time if needed
        self.cast_half_at_training = accelerator_mixed_precision == "fp16"

        # grad scaler must be managed outside of accelerator
        grad_scaler_enabled = fp16

        # imagen, unets and ema unets
        self.imagen = imagen
        self.num_unets = len(self.imagen.unets)

        self.use_ema = use_ema and self.is_main
        self.ema_unets = nn.ModuleList([])

        # keep track of what unet is being trained on
        # only going to allow 1 unet training at a time
        self.ema_unet_being_trained_index = (
            -1
        )  # keeps track of which ema unet is being trained on

        # data related functions
        self.train_dl_iter = None
        self.train_dl = None

        self.valid_dl_iter = None
        self.valid_dl = None

        self.dl_tuple_output_keywords_names = dl_tuple_output_keywords_names

        # auto splitting validation from training, if dataset is passed in
        self.split_valid_from_train = split_valid_from_train

        assert (
            0 <= split_valid_fraction <= 1
        ), "split valid fraction must be between 0 and 1"
        self.split_valid_fraction = split_valid_fraction
        self.split_random_seed = split_random_seed

        # be able to finely customize learning rate, weight decay
        # per unet
        lr, eps, warmup_steps, cosine_decay_max_steps = map(
            partial(cast_tuple, length=self.num_unets),
            (lr, eps, warmup_steps, cosine_decay_max_steps),
        )

        for ind, (
            unet,
            unet_lr,
            unet_eps,
            unet_warmup_steps,
            unet_cosine_decay_max_steps,
        ) in enumerate(
            zip(self.imagen.unets, lr, eps, warmup_steps, cosine_decay_max_steps)
        ):
            if optimizer_class == "adam":
                optimizer = Adam(
                    unet.parameters(),
                    lr=unet_lr,
                    eps=unet_eps,
                    betas=(beta1, beta2),
                    **kwargs,
                )
            elif optimizer_class == "adamw":
                optimizer = AdamW(
                    unet.parameters(),
                    lr=unet_lr,
                    eps=unet_eps,
                    betas=(beta1, beta2),
                    **kwargs,
                )
            elif optimizer_class == "adafactor":
                optimizer = Adafactor(
                    unet.parameters(),
                    lr=unet_lr,
                    # eps=unet_eps,
                    # beta1=beta1,
                    weight_decay=1e-2,
                    scale_parameter=False,
                    relative_step=False if unet_lr else True,
                    warmup_init=False if unet_lr else True,
                    **kwargs,
                )

                adafactor_scheduler = AdafactorSchedule(
                    optimizer, initial_lr=unet_lr if unet_lr else 0.0
                )
                setattr(self, f"adafactor_scheduler{ind}", adafactor_scheduler)
            else:
                raise NotImplementedError(
                    f"optimizer {optimizer_class} not implemented"
                )

            if self.use_ema:
                self.ema_unets.append(EMA(unet, **ema_kwargs))

            scaler = GradScaler(enabled=grad_scaler_enabled)

            scheduler = warmup_scheduler = None

            if exists(unet_cosine_decay_max_steps):
                scheduler = CosineAnnealingLR(
                    optimizer, T_max=unet_cosine_decay_max_steps
                )

            if exists(unet_warmup_steps):
                warmup_scheduler = warmup.LinearWarmup(
                    optimizer, warmup_period=unet_warmup_steps
                )

                if not exists(scheduler):
                    scheduler = LambdaLR(
                        optimizer, lr_lambda=lambda _: unet_warmup_steps
                    )

            # set on object
            setattr(
                self, f"optim{ind}", optimizer
            )  # cannot use pytorch ModuleList for some reason with optimizers
            setattr(self, f"scaler{ind}", scaler)
            setattr(self, f"scheduler{ind}", scheduler)
            setattr(self, f"warmup{ind}", warmup_scheduler)

        # gradient clipping if needed
        self.max_grad_norm = max_grad_norm

        # step tracker and misc
        self.register_buffer("steps", torch.tensor([0] * self.num_unets))

        self.verbose = verbose

        # automatic set devices based on what accelerator decided
        self.imagen.to(self.device)
        self.to(self.device)

        # checkpointing
        assert not (exists(checkpoint_path) ^ exists(checkpoint_every))
        self.checkpoint_path = checkpoint_path
        self.checkpoint_every = checkpoint_every
        self.max_checkpoints_keep = max_checkpoints_keep

        self.can_checkpoint = (
            self.is_local_main
            if isinstance(checkpoint_fs, LocalFileSystem)
            else self.is_main
        )

        if exists(checkpoint_path) and self.can_checkpoint:
            bucket = url_to_bucket(checkpoint_path)

            if not self.fs.exists(bucket):
                self.fs.mkdir(bucket)

            self.load_from_checkpoint_folder()

        # only allowing training for unet
        self.only_train_unet_number = only_train_unet_number
        self.prepared = False


    def prepare(self):
        assert not self.prepared, f'The trainer is allready prepared'
        self.validate_and_set_unet_being_trained(self.only_train_unet_number)
        self.prepared = True
    # computed values
    @property
    def device(self):
        return self.accelerator.device

    @property
    def is_distributed(self):
        return not (
            self.accelerator.distributed_type == DistributedType.NO
            and self.accelerator.num_processes == 1
        )

    @property
    def is_main(self):
        return self.accelerator.is_main_process

    @property
    def is_local_main(self):
        return self.accelerator.is_local_main_process

    @property
    def unwrapped_unet(self):
        return self.accelerator.unwrap_model(self.unet_being_trained)

    # optimizer helper functions
    def get_lr(self, unet_number):
        self.validate_unet_number(unet_number)
        unet_index = unet_number - 1

        optim = getattr(self, f"optim{unet_index}")

        adafactor_scheduler = getattr(self, f"adafactor_scheduler{unet_index}", None)
        if adafactor_scheduler:
            return adafactor_scheduler.get_lr()[0]
        else:
            return optim.param_groups[0]["lr"]

    # function for allowing only one unet from being trained at a time
    def validate_and_set_unet_being_trained(self, unet_number=None):
        if exists(unet_number):
            self.validate_unet_number(unet_number)

        assert (
            not exists(self.only_train_unet_number)
            or self.only_train_unet_number == unet_number
        ), "you cannot only train on one unet at a time. you will need to save the trainer into a checkpoint, and resume training on a new unet"

        self.only_train_unet_number = unet_number
        self.imagen.only_train_unet_number = unet_number

        if not exists(unet_number):
            return

        self.wrap_unet(unet_number)

    def wrap_unet(self, unet_number):
        if hasattr(self, "one_unet_wrapped"):
            return

        unet = self.imagen.get_unet(unet_number)
        unet_index = unet_number - 1

        optimizer = getattr(self, f"optim{unet_index}")
        scheduler = getattr(self, f"scheduler{unet_index}")

        if self.train_dl:
            self.unet_being_trained, self.train_dl, optimizer = self.accelerator.prepare(unet, self.train_dl, optimizer)
        else:
            self.unet_being_trained, optimizer = self.accelerator.prepare(unet, optimizer)

        if exists(scheduler):
            scheduler = self.accelerator.prepare(scheduler)

        setattr(self, f"optim{unet_index}", optimizer)
        setattr(self, f"scheduler{unet_index}", scheduler)

        self.one_unet_wrapped = True

    # hacking accelerator due to not having separate gradscaler per optimizer
    def set_accelerator_scaler(self, unet_number):
        unet_number = self.validate_unet_number(unet_number)
        scaler = getattr(self, f"scaler{unet_number - 1}")

        self.accelerator.scaler = scaler
        for optimizer in self.accelerator._optimizers:
            optimizer.scaler = scaler

    # helper print
    def print(self, msg):
        if not self.is_main:
            return

        if not self.verbose:
            return

        return self.accelerator.print(msg)

    # validating the unet number
    def validate_unet_number(self, unet_number=None):
        if self.num_unets == 1:
            unet_number = default(unet_number, 1)

        assert (
            0 < unet_number <= self.num_unets
        ), f"unet number should be in between 1 and {self.num_unets}"
        return unet_number

    # number of training steps taken
    def num_steps_taken(self, unet_number=None):
        if self.num_unets == 1:
            unet_number = default(unet_number, 1)

        return self.steps[unet_number - 1].item()

    def print_untrained_unets(self):
        print_final_error = False

        for ind, (steps, unet) in enumerate(
            zip(self.steps.tolist(), self.imagen.unets)
        ):
            if steps > 0 or isinstance(unet, NullUnet):
                continue

            self.print(f"unet {ind + 1} has not been trained")
            print_final_error = True

        if print_final_error:
            self.print(
                "when sampling, you can pass stop_at_unet_number to stop early in the cascade, so it does not try to generate with untrained unets"
            )

    # data related functions
    def add_train_dataloader(self, dl=None):
        if not exists(dl):
            return

<<<<<<< HEAD
        assert not exists(self.train_dl), "training dataloader was already added"
        self.train_dl = self.accelerator.prepare(dl)
=======
        assert not exists(self.train_dl), 'training dataloader was already added'
        assert not self.prepared, f'You need to add the dataset before preperation'
        self.train_dl = dl
>>>>>>> 4891c023

    def add_valid_dataloader(self, dl):
        if not exists(dl):
            return

<<<<<<< HEAD
        assert not exists(self.valid_dl), "validation dataloader was already added"
        self.valid_dl = self.accelerator.prepare(dl)
=======
        assert not exists(self.valid_dl), 'validation dataloader was already added'
        assert not self.prepared, f'You need to add the dataset before preperation'
        self.valid_dl = dl
>>>>>>> 4891c023

    def add_train_dataset(self, ds=None, *, batch_size, **dl_kwargs):
        if not exists(ds):
            return

        assert not exists(self.train_dl), "training dataloader was already added"

        valid_ds = None
        if self.split_valid_from_train:
            train_size = int((1 - self.split_valid_fraction) * len(ds))
            valid_size = len(ds) - train_size

            ds, valid_ds = random_split(
                ds,
                [train_size, valid_size],
                generator=torch.Generator().manual_seed(self.split_random_seed),
            )
            self.print(
                f"training with dataset of {len(ds)} samples and validating with randomly splitted {len(valid_ds)} samples"
            )

<<<<<<< HEAD
        dl = DataLoader(ds, batch_size=batch_size, **dl_kwargs)
        self.train_dl = self.accelerator.prepare(dl)
=======
        dl = DataLoader(ds, batch_size = batch_size, **dl_kwargs)
        self.add_train_dataloader(dl)
>>>>>>> 4891c023

        if not self.split_valid_from_train:
            return

        self.add_valid_dataset(valid_ds, batch_size=batch_size, **dl_kwargs)

    def add_valid_dataset(self, ds, *, batch_size, **dl_kwargs):
        if not exists(ds):
            return

        assert not exists(self.valid_dl), "validation dataloader was already added"

<<<<<<< HEAD
        dl = DataLoader(ds, batch_size=batch_size, **dl_kwargs)
        self.valid_dl = self.accelerator.prepare(dl)
=======
        dl = DataLoader(ds, batch_size = batch_size, **dl_kwargs)
        self.add_valid_dataloader(dl)
>>>>>>> 4891c023

    def create_train_iter(self):
        assert exists(
            self.train_dl
        ), "training dataloader has not been registered with the trainer yet"

        if exists(self.train_dl_iter):
            return

        self.train_dl_iter = cycle(self.train_dl)

    def create_valid_iter(self):
        assert exists(
            self.valid_dl
        ), "validation dataloader has not been registered with the trainer yet"

        if exists(self.valid_dl_iter):
            return

        self.valid_dl_iter = cycle(self.valid_dl)

<<<<<<< HEAD
    def train_step(self, unet_number=None, **kwargs):
=======
    def train_step(self, unet_number = None, **kwargs):
        if not self.prepared:
            self.prepare()
>>>>>>> 4891c023
        self.create_train_iter()
        loss = self.step_with_dl_iter(
            self.train_dl_iter, unet_number=unet_number, **kwargs
        )
        self.update(unet_number=unet_number)
        return loss

    @torch.no_grad()
    @eval_decorator
    def valid_step(self, **kwargs):
        if not self.prepared:
            self.prepare()
        self.create_valid_iter()
<<<<<<< HEAD

        context = (
            self.use_ema_unets if kwargs.pop("use_ema_unets", False) else nullcontext
        )

=======
        context = self.use_ema_unets if kwargs.pop('use_ema_unets', False) else nullcontext
>>>>>>> 4891c023
        with context():
            loss = self.step_with_dl_iter(self.valid_dl_iter, **kwargs)
        return loss

    def step_with_dl_iter(self, dl_iter, **kwargs):
        dl_tuple_output = cast_tuple(next(dl_iter))
        model_input = dict(
            list(zip(self.dl_tuple_output_keywords_names, dl_tuple_output))
        )
        loss = self.forward(**{**kwargs, **model_input})
        return loss

    # checkpointing functions
    @property
    def all_checkpoints_sorted(self):
        glob_pattern = os.path.join(self.checkpoint_path, "*.pt")
        checkpoints = self.fs.glob(glob_pattern)
        sorted_checkpoints = sorted(
            checkpoints, key=lambda x: int(str(x).split(".")[-2]), reverse=True
        )
        return sorted_checkpoints

    def load_from_checkpoint_folder(self, last_total_steps=-1):
        if last_total_steps != -1:
            filepath = os.path.join(
                self.checkpoint_path, f"checkpoint.{last_total_steps}.pt"
            )
            self.load(filepath)
            return

        sorted_checkpoints = self.all_checkpoints_sorted

        if len(sorted_checkpoints) == 0:
            self.print(f"no checkpoints found to load from at {self.checkpoint_path}")
            return

        last_checkpoint = sorted_checkpoints[0]
        self.load(last_checkpoint)

    def save_to_checkpoint_folder(self):
        self.accelerator.wait_for_everyone()

        if not self.can_checkpoint:
            return

        total_steps = int(self.steps.sum().item())
        filepath = os.path.join(self.checkpoint_path, f"checkpoint.{total_steps}.pt")

        self.save(filepath)

        if self.max_checkpoints_keep <= 0:
            return

        sorted_checkpoints = self.all_checkpoints_sorted
        checkpoints_to_discard = sorted_checkpoints[self.max_checkpoints_keep :]

        for checkpoint in checkpoints_to_discard:
            self.fs.rm(checkpoint)

    # saving and loading functions
    def save(self, path, overwrite=True, without_optim_and_sched=False, **kwargs):
        self.accelerator.wait_for_everyone()

        if not self.can_checkpoint:
            return

        fs = self.fs

        assert not (fs.exists(path) and not overwrite)

        self.reset_ema_unets_all_one_device()

        save_obj = dict(
            model=self.imagen.state_dict(),
            version=__version__,
            steps=self.steps.cpu(),
            **kwargs,
        )

        save_optim_and_sched_iter = (
            range(0, self.num_unets) if not without_optim_and_sched else tuple()
        )

        for ind in save_optim_and_sched_iter:
            scaler_key = f"scaler{ind}"
            optimizer_key = f"optim{ind}"
            scheduler_key = f"scheduler{ind}"
            warmup_scheduler_key = f"warmup{ind}"

            scaler = getattr(self, scaler_key)
            optimizer = getattr(self, optimizer_key)
            scheduler = getattr(self, scheduler_key)
            warmup_scheduler = getattr(self, warmup_scheduler_key)

            if exists(scheduler):
                save_obj = {**save_obj, scheduler_key: scheduler.state_dict()}

            if exists(warmup_scheduler):
                save_obj = {
                    **save_obj,
                    warmup_scheduler_key: warmup_scheduler.state_dict(),
                }

            save_obj = {
                **save_obj,
                scaler_key: scaler.state_dict(),
                optimizer_key: optimizer.state_dict(),
            }

        if self.use_ema:
            save_obj = {**save_obj, "ema": self.ema_unets.state_dict()}

        # determine if imagen config is available
        if hasattr(self.imagen, "_config"):
            self.print(
                f'this checkpoint is commandable from the CLI - "imagen --model {str(path)} "<prompt>""'
            )

            save_obj = {
                **save_obj,
                "imagen_type": "elucidated" if self.is_elucidated else "original",
                "imagen_params": self.imagen._config,
            }

        # save to path
        with fs.open(path, "wb") as f:
            torch.save(save_obj, f)

        self.print(f"checkpoint saved to {path}")

    def load(self, path, only_model=False, strict=False, noop_if_not_exist=False):
        fs = self.fs

        if noop_if_not_exist and not fs.exists(path):
            self.print(f"trainer checkpoint not found at {str(path)}")
            return

        assert fs.exists(path), f"{path} does not exist"

        self.reset_ema_unets_all_one_device()

        # to avoid extra GPU memory usage in main process when using Accelerate
        with fs.open(path) as f:
            loaded_obj = torch.load(f, map_location="cpu")

        if version.parse(__version__) != version.parse(loaded_obj["version"]):
            self.print(
                f'loading saved imagen at version {loaded_obj["version"]}, but current package version is {__version__}'
            )

        try:
            self.imagen.load_state_dict(loaded_obj["model"], strict=strict)
        except RuntimeError:
            print("Failed loading state dict. Trying partial load")
            self.imagen.load_state_dict(
                restore_parts(self.imagen.state_dict(), loaded_obj["model"])
            )

        if only_model:
            return loaded_obj

        self.steps.copy_(loaded_obj["steps"])

        for ind in range(0, self.num_unets):
            scaler_key = f"scaler{ind}"
            optimizer_key = f"optim{ind}"
            scheduler_key = f"scheduler{ind}"
            warmup_scheduler_key = f"warmup{ind}"

            scaler = getattr(self, scaler_key)
            optimizer = getattr(self, optimizer_key)
            scheduler = getattr(self, scheduler_key)
            warmup_scheduler = getattr(self, warmup_scheduler_key)

            if exists(scheduler) and scheduler_key in loaded_obj:
                scheduler.load_state_dict(loaded_obj[scheduler_key])

            if exists(warmup_scheduler) and warmup_scheduler_key in loaded_obj:
                warmup_scheduler.load_state_dict(loaded_obj[warmup_scheduler_key])

            if exists(optimizer):
                try:
                    optimizer.load_state_dict(loaded_obj[optimizer_key])
                    scaler.load_state_dict(loaded_obj[scaler_key])
                except TypeError:
                    self.print(
                        "could not load optimizer and scaler, possibly because you have turned on mixed precision training since the last run. resuming with new optimizer and scalers"
                    )

        if self.use_ema:
            assert "ema" in loaded_obj
            try:
                self.ema_unets.load_state_dict(loaded_obj["ema"], strict=strict)
            except RuntimeError:
                print("Failed loading state dict. Trying partial load")
                self.ema_unets.load_state_dict(
                    restore_parts(self.ema_unets.state_dict(), loaded_obj["ema"])
                )

        self.print(f"checkpoint loaded from {path}")
        return loaded_obj

    # managing ema unets and their devices
    @property
    def unets(self):
        return nn.ModuleList([ema.ema_model for ema in self.ema_unets])

    def get_ema_unet(self, unet_number=None):
        if not self.use_ema:
            return

        unet_number = self.validate_unet_number(unet_number)
        index = unet_number - 1

        if isinstance(self.unets, nn.ModuleList):
            unets_list = [unet for unet in self.ema_unets]
            delattr(self, "ema_unets")
            self.ema_unets = unets_list

        if index != self.ema_unet_being_trained_index:
            for unet_index, unet in enumerate(self.ema_unets):
                unet.to(self.device if unet_index == index else "cpu")

        self.ema_unet_being_trained_index = index
        return self.ema_unets[index]

    def reset_ema_unets_all_one_device(self, device=None):
        if not self.use_ema:
            return

        device = default(device, self.device)
        self.ema_unets = nn.ModuleList([*self.ema_unets])
        self.ema_unets.to(device)

        self.ema_unet_being_trained_index = -1

    @torch.no_grad()
    @contextmanager
    def use_ema_unets(self):
        if not self.use_ema:
            output = yield
            return output

        self.reset_ema_unets_all_one_device()
        self.imagen.reset_unets_all_one_device()

        self.unets.eval()

        trainable_unets = self.imagen.unets
        self.imagen.unets = (
            self.unets
        )  # swap in exponential moving averaged unets for sampling

        output = yield

        self.imagen.unets = trainable_unets  # restore original training unets

        # cast the ema_model unets back to original device
        for ema in self.ema_unets:
            ema.restore_ema_model_device()

        return output

    def print_unet_devices(self):
        self.print("unet devices:")
        for i, unet in enumerate(self.imagen.unets):
            device = next(unet.parameters()).device
            self.print(f"\tunet {i}: {device}")

        if not self.use_ema:
            return

        self.print("\nema unet devices:")
        for i, ema_unet in enumerate(self.ema_unets):
            device = next(ema_unet.parameters()).device
            self.print(f"\tema unet {i}: {device}")

    # overriding state dict functions
    def state_dict(self, *args, **kwargs):
        self.reset_ema_unets_all_one_device()
        return super().state_dict(*args, **kwargs)

    def load_state_dict(self, *args, **kwargs):
        self.reset_ema_unets_all_one_device()
        return super().load_state_dict(*args, **kwargs)

    # encoding text functions
    def encode_text(self, text, **kwargs):
        return self.imagen.encode_text(text, **kwargs)

    # forwarding functions and gradient step updates
    def update(self, unet_number=None):
        unet_number = self.validate_unet_number(unet_number)
        self.validate_and_set_unet_being_trained(unet_number)
        self.set_accelerator_scaler(unet_number)

        index = unet_number - 1
        unet = self.unet_being_trained

        optimizer = getattr(self, f"optim{index}")
        scaler = getattr(self, f"scaler{index}")
        scheduler = getattr(self, f"scheduler{index}")
        warmup_scheduler = getattr(self, f"warmup{index}")

        # set the grad scaler on the accelerator, since we are managing one per u-net
        if exists(self.max_grad_norm):
            self.accelerator.clip_grad_norm_(unet.parameters(), self.max_grad_norm)

        optimizer.step()
        optimizer.zero_grad()

        if self.use_ema:
            ema_unet = self.get_ema_unet(unet_number)
            ema_unet.update()

        # scheduler, if needed
        maybe_warmup_context = (
            nullcontext()
            if not exists(warmup_scheduler)
            else warmup_scheduler.dampening()
        )

        with maybe_warmup_context:
            if (
                exists(scheduler) and not self.accelerator.optimizer_step_was_skipped
            ):  # recommended in the docs
                scheduler.step()

        self.steps += F.one_hot(
            torch.tensor(unet_number - 1, device=self.steps.device),
            num_classes=len(self.steps),
        )

        if not exists(self.checkpoint_path):
            return

        total_steps = int(self.steps.sum().item())

        if total_steps % self.checkpoint_every:
            return

        self.save_to_checkpoint_folder()

    @torch.no_grad()
    @cast_torch_tensor
    @imagen_sample_in_chunks
    def sample(self, *args, **kwargs):
        context = (
            nullcontext if kwargs.pop("use_non_ema", False) else self.use_ema_unets
        )

        self.print_untrained_unets()

<<<<<<< HEAD
=======
        self.print_untrained_unets()

>>>>>>> 4891c023
        if not self.is_main:
            kwargs["use_tqdm"] = False

        with context():
            output = self.imagen.sample(*args, device=self.device, **kwargs)

        return output

    @partial(cast_torch_tensor, cast_fp16=True)
    def forward(self, *args, unet_number=None, max_batch_size=None, **kwargs):
        unet_number = self.validate_unet_number(unet_number)
        self.validate_and_set_unet_being_trained(unet_number)
        self.set_accelerator_scaler(unet_number)

        assert (
            not exists(self.only_train_unet_number)
            or self.only_train_unet_number == unet_number
        ), f"you can only train unet #{self.only_train_unet_number}"

        total_loss = 0.0

        for chunk_size_frac, (chunked_args, chunked_kwargs) in split_args_and_kwargs(
            *args, split_size=max_batch_size, **kwargs
        ):
            with self.accelerator.autocast():
                loss = self.imagen(
                    *chunked_args,
                    unet=self.unet_being_trained,
                    unet_number=unet_number,
                    **chunked_kwargs,
                )
                loss = loss * chunk_size_frac

            total_loss += loss.item()

            if self.training:
                self.accelerator.backward(loss)

        return total_loss<|MERGE_RESOLUTION|>--- conflicted
+++ resolved
@@ -521,12 +521,14 @@
         self.only_train_unet_number = only_train_unet_number
         self.prepared = False
 
+    # computed values
 
     def prepare(self):
         assert not self.prepared, f'The trainer is allready prepared'
         self.validate_and_set_unet_being_trained(self.only_train_unet_number)
         self.prepared = True
     # computed values
+    
     @property
     def device(self):
         return self.accelerator.device
@@ -662,27 +664,17 @@
         if not exists(dl):
             return
 
-<<<<<<< HEAD
-        assert not exists(self.train_dl), "training dataloader was already added"
-        self.train_dl = self.accelerator.prepare(dl)
-=======
         assert not exists(self.train_dl), 'training dataloader was already added'
         assert not self.prepared, f'You need to add the dataset before preperation'
         self.train_dl = dl
->>>>>>> 4891c023
 
     def add_valid_dataloader(self, dl):
         if not exists(dl):
             return
 
-<<<<<<< HEAD
-        assert not exists(self.valid_dl), "validation dataloader was already added"
-        self.valid_dl = self.accelerator.prepare(dl)
-=======
         assert not exists(self.valid_dl), 'validation dataloader was already added'
         assert not self.prepared, f'You need to add the dataset before preperation'
         self.valid_dl = dl
->>>>>>> 4891c023
 
     def add_train_dataset(self, ds=None, *, batch_size, **dl_kwargs):
         if not exists(ds):
@@ -704,13 +696,8 @@
                 f"training with dataset of {len(ds)} samples and validating with randomly splitted {len(valid_ds)} samples"
             )
 
-<<<<<<< HEAD
-        dl = DataLoader(ds, batch_size=batch_size, **dl_kwargs)
-        self.train_dl = self.accelerator.prepare(dl)
-=======
         dl = DataLoader(ds, batch_size = batch_size, **dl_kwargs)
         self.add_train_dataloader(dl)
->>>>>>> 4891c023
 
         if not self.split_valid_from_train:
             return
@@ -723,13 +710,8 @@
 
         assert not exists(self.valid_dl), "validation dataloader was already added"
 
-<<<<<<< HEAD
-        dl = DataLoader(ds, batch_size=batch_size, **dl_kwargs)
-        self.valid_dl = self.accelerator.prepare(dl)
-=======
         dl = DataLoader(ds, batch_size = batch_size, **dl_kwargs)
         self.add_valid_dataloader(dl)
->>>>>>> 4891c023
 
     def create_train_iter(self):
         assert exists(
@@ -751,13 +733,9 @@
 
         self.valid_dl_iter = cycle(self.valid_dl)
 
-<<<<<<< HEAD
-    def train_step(self, unet_number=None, **kwargs):
-=======
     def train_step(self, unet_number = None, **kwargs):
         if not self.prepared:
             self.prepare()
->>>>>>> 4891c023
         self.create_train_iter()
         loss = self.step_with_dl_iter(
             self.train_dl_iter, unet_number=unet_number, **kwargs
@@ -771,15 +749,7 @@
         if not self.prepared:
             self.prepare()
         self.create_valid_iter()
-<<<<<<< HEAD
-
-        context = (
-            self.use_ema_unets if kwargs.pop("use_ema_unets", False) else nullcontext
-        )
-
-=======
         context = self.use_ema_unets if kwargs.pop('use_ema_unets', False) else nullcontext
->>>>>>> 4891c023
         with context():
             loss = self.step_with_dl_iter(self.valid_dl_iter, **kwargs)
         return loss
@@ -1133,11 +1103,6 @@
 
         self.print_untrained_unets()
 
-<<<<<<< HEAD
-=======
-        self.print_untrained_unets()
-
->>>>>>> 4891c023
         if not self.is_main:
             kwargs["use_tqdm"] = False
 
