import math
import copy
from random import random
from typing import List, Union
<<<<<<< HEAD
from tqdm.autonotebook import tqdm
=======
from tqdm.auto import tqdm
>>>>>>> f879ec90
from functools import partial, wraps
from contextlib import contextmanager, nullcontext
from collections import namedtuple
from pathlib import Path

import torch
import torch.nn.functional as F
from torch.nn.parallel import DistributedDataParallel
from torch import nn, einsum
from torch.cuda.amp import autocast
from torch.special import expm1
import torchvision.transforms as T

import kornia.augmentation as K
from resize_right import resize, interp_methods

from einops import rearrange, repeat, reduce
from einops.layers.torch import Rearrange, Reduce
from einops_exts import rearrange_many, repeat_many, check_shape
from einops_exts.torch import EinopsToAndFrom

from imagen_pytorch.t5 import t5_encode_text, get_encoded_dim, DEFAULT_T5_NAME

from imagen_pytorch.imagen_video.imagen_video import Unet3D, resize_video_to

# helper functions

def exists(val):
    return val is not None

def identity(t, *args, **kwargs):
    return t

def first(arr, d = None):
    if len(arr) == 0:
        return d
    return arr[0]

def maybe(fn):
    @wraps(fn)
    def inner(x):
        if not exists(x):
            return x
        return fn(x)
    return inner

def once(fn):
    called = False
    @wraps(fn)
    def inner(x):
        nonlocal called
        if called:
            return
        called = True
        return fn(x)
    return inner

print_once = once(print)

def default(val, d):
    if exists(val):
        return val
    return d() if callable(d) else d

def cast_tuple(val, length = None):
    if isinstance(val, list):
        val = tuple(val)

    output = val if isinstance(val, tuple) else ((val,) * default(length, 1))

    if exists(length):
        assert len(output) == length

    return output

def is_float_dtype(dtype):
    return any([dtype == float_dtype for float_dtype in (torch.float64, torch.float32, torch.float16, torch.bfloat16)])

def cast_uint8_images_to_float(images):
    if not images.dtype == torch.uint8:
        return images
    return images / 255

def module_device(module):
    return next(module.parameters()).device

def zero_init_(m):
    nn.init.zeros_(m.weight)
    if exists(m.bias):
        nn.init.zeros_(m.bias)

def eval_decorator(fn):
    def inner(model, *args, **kwargs):
        was_training = model.training
        model.eval()
        out = fn(model, *args, **kwargs)
        model.train(was_training)
        return out
    return inner

def pad_tuple_to_length(t, length, fillvalue = None):
    remain_length = length - len(t)
    if remain_length <= 0:
        return t
    return (*t, *((fillvalue,) * remain_length))

# helper classes

class Identity(nn.Module):
    def __init__(self, *args, **kwargs):
        super().__init__()

    def forward(self, x, *args, **kwargs):
        return x

# tensor helpers

def log(t, eps: float = 1e-12):
    return torch.log(t.clamp(min = eps))

def l2norm(t):
    return F.normalize(t, dim = -1)

def right_pad_dims_to(x, t):
    padding_dims = x.ndim - t.ndim
    if padding_dims <= 0:
        return t
    return t.view(*t.shape, *((1,) * padding_dims))

def masked_mean(t, *, dim, mask = None):
    if not exists(mask):
        return t.mean(dim = dim)

    denom = mask.sum(dim = dim, keepdim = True)
    mask = rearrange(mask, 'b n -> b n 1')
    masked_t = t.masked_fill(~mask, 0.)

    return masked_t.sum(dim = dim) / denom.clamp(min = 1e-5)

def resize_image_to(image, target_image_size, clamp_range=(-1, 1)):
    orig_image_size = image.shape[-1]

    if orig_image_size == target_image_size:
        return image

    scale_factors = target_image_size / orig_image_size
    image = resize(
        image,
        scale_factors=scale_factors,
        interp_method=interp_methods.lanczos3,
        antialiasing=True,
        pad_mode="reflect",
    )

    return image.clamp(*clamp_range)

# image normalization functions
# ddpms expect images to be in the range of -1 to 1

def normalize_neg_one_to_one(img):
    return img * 2 - 1

def unnormalize_zero_to_one(normed_img):
    return (normed_img + 1) * 0.5

# classifier free guidance functions

def prob_mask_like(shape, prob, device):
    if prob == 1:
        return torch.ones(shape, device = device, dtype = torch.bool)
    elif prob == 0:
        return torch.zeros(shape, device = device, dtype = torch.bool)
    else:
        return torch.zeros(shape, device = device).float().uniform_(0, 1) < prob

# gaussian diffusion with continuous time helper functions and classes
# large part of this was thanks to @crowsonkb at https://github.com/crowsonkb/v-diffusion-jax/blob/master/diffusion/utils.py

@torch.jit.script
def beta_linear_log_snr(t):
    return -torch.log(expm1(1e-4 + 10 * (t ** 2)))

@torch.jit.script
def alpha_cosine_log_snr(t, s: float = 0.008):
    return -log((torch.cos((t + s) / (1 + s) * math.pi * 0.5) ** -2) - 1, eps = 1e-5) # not sure if this accounts for beta being clipped to 0.999 in discrete version

def log_snr_to_alpha_sigma(log_snr):
    return torch.sqrt(torch.sigmoid(log_snr)), torch.sqrt(torch.sigmoid(-log_snr))

class GaussianDiffusionContinuousTimes(nn.Module):
    def __init__(self, *, noise_schedule, timesteps = 1000):
        super().__init__()

        if noise_schedule == "linear":
            self.log_snr = beta_linear_log_snr
        elif noise_schedule == "cosine":
            self.log_snr = alpha_cosine_log_snr
        else:
            raise ValueError(f'invalid noise schedule {noise_schedule}')

        self.num_timesteps = timesteps

    def get_times(self, batch_size, noise_level, *, device):
        return torch.full((batch_size,), noise_level, device = device, dtype = torch.float32)

    def sample_random_times(self, batch_size, max_thres = 0.999, *, device):
        return torch.zeros((batch_size,), device = device).float().uniform_(0, max_thres)

    def get_condition(self, times):
        return maybe(self.log_snr)(times)

    def get_sampling_timesteps(self, batch, *, device):
        times = torch.linspace(1., 0., self.num_timesteps + 1, device = device)
        times = repeat(times, 't -> b t', b = batch)
        times = torch.stack((times[:, :-1], times[:, 1:]), dim = 0)
        times = times.unbind(dim = -1)
        return times

    def q_posterior(self, x_start, x_t, t, *, t_next = None):
        t_next = default(t_next, lambda: (t - 1. / self.num_timesteps).clamp(min = 0.))

        """ https://openreview.net/attachment?id=2LdBqxc1Yv&name=supplementary_material """
        log_snr = self.log_snr(t)
        log_snr_next = self.log_snr(t_next)
        log_snr, log_snr_next = map(partial(right_pad_dims_to, x_t), (log_snr, log_snr_next))

        alpha, sigma = log_snr_to_alpha_sigma(log_snr)
        alpha_next, sigma_next = log_snr_to_alpha_sigma(log_snr_next)

        # c - as defined near eq 33
        c = -expm1(log_snr - log_snr_next)
        posterior_mean = alpha_next * (x_t * (1 - c) / alpha + c * x_start)

        # following (eq. 33)
        posterior_variance = (sigma_next ** 2) * c
        posterior_log_variance_clipped = log(posterior_variance, eps = 1e-20)
        return posterior_mean, posterior_variance, posterior_log_variance_clipped

    def q_sample(self, x_start, t, noise = None):
        dtype = x_start.dtype

        if isinstance(t, float):
            batch = x_start.shape[0]
            t = torch.full((batch,), t, device = x_start.device, dtype = dtype)

        noise = default(noise, lambda: torch.randn_like(x_start))
        log_snr = self.log_snr(t).type(dtype)
        log_snr_padded_dim = right_pad_dims_to(x_start, log_snr)
        alpha, sigma =  log_snr_to_alpha_sigma(log_snr_padded_dim)

        return alpha * x_start + sigma * noise, log_snr

    def q_sample_from_to(self, x_from, from_t, to_t, noise = None):
        shape, device, dtype = x_from.shape, x_from.device, x_from.dtype
        batch = shape[0]

        if isinstance(from_t, float):
            from_t = torch.full((batch,), from_t, device = device, dtype = dtype)

        if isinstance(to_t, float):
            to_t = torch.full((batch,), to_t, device = device, dtype = dtype)

        noise = default(noise, lambda: torch.randn_like(x_from))

        log_snr = self.log_snr(from_t)
        log_snr_padded_dim = right_pad_dims_to(x_from, log_snr)
        alpha, sigma =  log_snr_to_alpha_sigma(log_snr_padded_dim)

        log_snr_to = self.log_snr(to_t)
        log_snr_padded_dim_to = right_pad_dims_to(x_from, log_snr_to)
        alpha_to, sigma_to =  log_snr_to_alpha_sigma(log_snr_padded_dim_to)

        return x_from * (alpha_to / alpha) + noise * (sigma_to * alpha - sigma * alpha_to) / alpha

    def predict_start_from_noise(self, x_t, t, noise):
        log_snr = self.log_snr(t)
        log_snr = right_pad_dims_to(x_t, log_snr)
        alpha, sigma = log_snr_to_alpha_sigma(log_snr)
        return (x_t - sigma * noise) / alpha.clamp(min = 1e-8)

# norms and residuals

class LayerNorm(nn.Module):
    def __init__(self, feats, stable = False, dim = -1):
        super().__init__()
        self.stable = stable
        self.dim = dim

        self.g = nn.Parameter(torch.ones(feats, *((1,) * (-dim - 1))))

    def forward(self, x):
        dtype, dim = x.dtype, self.dim

        if self.stable:
            x = x / x.amax(dim = dim, keepdim = True).detach()

        eps = 1e-5 if x.dtype == torch.float32 else 1e-3
        var = torch.var(x, dim = dim, unbiased = False, keepdim = True)
        mean = torch.mean(x, dim = dim, keepdim = True)

        return (x - mean) * (var + eps).rsqrt().type(dtype) * self.g.type(dtype)

ChanLayerNorm = partial(LayerNorm, dim = -3)

class Always():
    def __init__(self, val):
        self.val = val

    def __call__(self, *args, **kwargs):
        return self.val

class Residual(nn.Module):
    def __init__(self, fn):
        super().__init__()
        self.fn = fn

    def forward(self, x, **kwargs):
        return self.fn(x, **kwargs) + x

class Parallel(nn.Module):
    def __init__(self, *fns):
        super().__init__()
        self.fns = nn.ModuleList(fns)

    def forward(self, x):
        outputs = [fn(x) for fn in self.fns]
        return sum(outputs)

# attention pooling

class PerceiverAttention(nn.Module):
    def __init__(
        self,
        *,
        dim,
        dim_head = 64,
        heads = 8,
        cosine_sim_attn = False
    ):
        super().__init__()
        self.scale = dim_head ** -0.5 if not cosine_sim_attn else 1
        self.cosine_sim_attn = cosine_sim_attn
        self.cosine_sim_scale = 16 if cosine_sim_attn else 1

        self.heads = heads
        inner_dim = dim_head * heads

        self.norm = nn.LayerNorm(dim)
        self.norm_latents = nn.LayerNorm(dim)

        self.to_q = nn.Linear(dim, inner_dim, bias = False)
        self.to_kv = nn.Linear(dim, inner_dim * 2, bias = False)

        self.to_out = nn.Sequential(
            nn.Linear(inner_dim, dim, bias = False),
            nn.LayerNorm(dim)
        )

    def forward(self, x, latents, mask = None):
        x = self.norm(x)
        latents = self.norm_latents(latents)

        b, h = x.shape[0], self.heads

        q = self.to_q(latents)

        # the paper differs from Perceiver in which they also concat the key / values derived from the latents to be attended to
        kv_input = torch.cat((x, latents), dim = -2)
        k, v = self.to_kv(kv_input).chunk(2, dim = -1)

        q, k, v = rearrange_many((q, k, v), 'b n (h d) -> b h n d', h = h)

        q = q * self.scale

        # cosine sim attention

        if self.cosine_sim_attn:
            q, k = map(l2norm, (q, k))

        # similarities and masking

        sim = einsum('... i d, ... j d  -> ... i j', q, k) * self.cosine_sim_scale

        if exists(mask):
            max_neg_value = -torch.finfo(sim.dtype).max
            mask = F.pad(mask, (0, latents.shape[-2]), value = True)
            mask = rearrange(mask, 'b j -> b 1 1 j')
            sim = sim.masked_fill(~mask, max_neg_value)

        # attention

        attn = sim.softmax(dim = -1, dtype = torch.float32)
        attn = attn.to(sim.dtype)

        out = einsum('... i j, ... j d -> ... i d', attn, v)
        out = rearrange(out, 'b h n d -> b n (h d)', h = h)
        return self.to_out(out)

class PerceiverResampler(nn.Module):
    def __init__(
        self,
        *,
        dim,
        depth,
        dim_head = 64,
        heads = 8,
        num_latents = 64,
        num_latents_mean_pooled = 4, # number of latents derived from mean pooled representation of the sequence
        max_seq_len = 512,
        ff_mult = 4,
        cosine_sim_attn = False
    ):
        super().__init__()
        self.pos_emb = nn.Embedding(max_seq_len, dim)

        self.latents = nn.Parameter(torch.randn(num_latents, dim))

        self.to_latents_from_mean_pooled_seq = None

        if num_latents_mean_pooled > 0:
            self.to_latents_from_mean_pooled_seq = nn.Sequential(
                LayerNorm(dim),
                nn.Linear(dim, dim * num_latents_mean_pooled),
                Rearrange('b (n d) -> b n d', n = num_latents_mean_pooled)
            )

        self.layers = nn.ModuleList([])
        for _ in range(depth):
            self.layers.append(nn.ModuleList([
                PerceiverAttention(dim = dim, dim_head = dim_head, heads = heads, cosine_sim_attn = cosine_sim_attn),
                FeedForward(dim = dim, mult = ff_mult)
            ]))

    def forward(self, x, mask = None):
        n, device = x.shape[1], x.device
        pos_emb = self.pos_emb(torch.arange(n, device = device))

        x_with_pos = x + pos_emb

        latents = repeat(self.latents, 'n d -> b n d', b = x.shape[0])

        if exists(self.to_latents_from_mean_pooled_seq):
            meanpooled_seq = masked_mean(x, dim = 1, mask = torch.ones(x.shape[:2], device = x.device, dtype = torch.bool))
            meanpooled_latents = self.to_latents_from_mean_pooled_seq(meanpooled_seq)
            latents = torch.cat((meanpooled_latents, latents), dim = -2)

        for attn, ff in self.layers:
            latents = attn(x_with_pos, latents, mask = mask) + latents
            latents = ff(latents) + latents

        return latents

# attention

class Attention(nn.Module):
    def __init__(
        self,
        dim,
        *,
        dim_head = 64,
        heads = 8,
        context_dim = None,
        cosine_sim_attn = False
    ):
        super().__init__()
        self.scale = dim_head ** -0.5 if not cosine_sim_attn else 1.
        self.cosine_sim_attn = cosine_sim_attn
        self.cosine_sim_scale = 16 if cosine_sim_attn else 1

        self.heads = heads
        inner_dim = dim_head * heads

        self.norm = LayerNorm(dim)

        self.null_kv = nn.Parameter(torch.randn(2, dim_head))
        self.to_q = nn.Linear(dim, inner_dim, bias = False)
        self.to_kv = nn.Linear(dim, dim_head * 2, bias = False)

        self.to_context = nn.Sequential(nn.LayerNorm(context_dim), nn.Linear(context_dim, dim_head * 2)) if exists(context_dim) else None

        self.to_out = nn.Sequential(
            nn.Linear(inner_dim, dim, bias = False),
            LayerNorm(dim)
        )

    def forward(self, x, context = None, mask = None, attn_bias = None):
        b, n, device = *x.shape[:2], x.device

        x = self.norm(x)

        q, k, v = (self.to_q(x), *self.to_kv(x).chunk(2, dim = -1))

        q = rearrange(q, 'b n (h d) -> b h n d', h = self.heads)
        q = q * self.scale

        # add null key / value for classifier free guidance in prior net

        nk, nv = repeat_many(self.null_kv.unbind(dim = -2), 'd -> b 1 d', b = b)
        k = torch.cat((nk, k), dim = -2)
        v = torch.cat((nv, v), dim = -2)

        # add text conditioning, if present

        if exists(context):
            assert exists(self.to_context)
            ck, cv = self.to_context(context).chunk(2, dim = -1)
            k = torch.cat((ck, k), dim = -2)
            v = torch.cat((cv, v), dim = -2)

        # cosine sim attention

        if self.cosine_sim_attn:
            q, k = map(l2norm, (q, k))

        # calculate query / key similarities

        sim = einsum('b h i d, b j d -> b h i j', q, k) * self.cosine_sim_scale

        # relative positional encoding (T5 style)

        if exists(attn_bias):
            sim = sim + attn_bias

        # masking

        max_neg_value = -torch.finfo(sim.dtype).max

        if exists(mask):
            mask = F.pad(mask, (1, 0), value = True)
            mask = rearrange(mask, 'b j -> b 1 1 j')
            sim = sim.masked_fill(~mask, max_neg_value)

        # attention

        attn = sim.softmax(dim = -1, dtype = torch.float32)
        attn = attn.to(sim.dtype)

        # aggregate values

        out = einsum('b h i j, b j d -> b h i d', attn, v)

        out = rearrange(out, 'b h n d -> b n (h d)')
        return self.to_out(out)

# decoder

def Upsample(dim, dim_out = None):
    dim_out = default(dim_out, dim)

    return nn.Sequential(
        nn.Upsample(scale_factor = 2, mode = 'nearest'),
        nn.Conv2d(dim, dim_out, 3, padding = 1)
    )

class PixelShuffleUpsample(nn.Module):
    """
    code shared by @MalumaDev at DALLE2-pytorch for addressing checkboard artifacts
    https://arxiv.org/ftp/arxiv/papers/1707/1707.02937.pdf
    """
    def __init__(self, dim, dim_out = None):
        super().__init__()
        dim_out = default(dim_out, dim)
        conv = nn.Conv2d(dim, dim_out * 4, 1)

        self.net = nn.Sequential(
            conv,
            nn.SiLU(),
            nn.PixelShuffle(2)
        )

        self.init_conv_(conv)

    def init_conv_(self, conv):
        o, i, h, w = conv.weight.shape
        conv_weight = torch.empty(o // 4, i, h, w)
        nn.init.kaiming_uniform_(conv_weight)
        conv_weight = repeat(conv_weight, 'o ... -> (o 4) ...')

        conv.weight.data.copy_(conv_weight)
        nn.init.zeros_(conv.bias.data)

    def forward(self, x):
        return self.net(x)

def Downsample(dim, dim_out = None):
    # https://arxiv.org/abs/2208.03641 shows this is the most optimal way to downsample
    # named SP-conv in the paper, but basically a pixel unshuffle
    dim_out = default(dim_out, dim)
    return nn.Sequential(
        Rearrange('b c (h s1) (w s2) -> b (c s1 s2) h w', s1 = 2, s2 = 2),
        nn.Conv2d(dim * 4, dim_out, 1)
    )

class SinusoidalPosEmb(nn.Module):
    def __init__(self, dim):
        super().__init__()
        self.dim = dim

    def forward(self, x):
        half_dim = self.dim // 2
        emb = math.log(10000) / (half_dim - 1)
        emb = torch.exp(torch.arange(half_dim, device = x.device) * -emb)
        emb = rearrange(x, 'i -> i 1') * rearrange(emb, 'j -> 1 j')
        return torch.cat((emb.sin(), emb.cos()), dim = -1)

class LearnedSinusoidalPosEmb(nn.Module):
    """ following @crowsonkb 's lead with learned sinusoidal pos emb """
    """ https://github.com/crowsonkb/v-diffusion-jax/blob/master/diffusion/models/danbooru_128.py#L8 """

    def __init__(self, dim):
        super().__init__()
        assert (dim % 2) == 0
        half_dim = dim // 2
        self.weights = nn.Parameter(torch.randn(half_dim))

    def forward(self, x):
        x = rearrange(x, 'b -> b 1')
        freqs = x * rearrange(self.weights, 'd -> 1 d') * 2 * math.pi
        fouriered = torch.cat((freqs.sin(), freqs.cos()), dim = -1)
        fouriered = torch.cat((x, fouriered), dim = -1)
        return fouriered

class Block(nn.Module):
    def __init__(
        self,
        dim,
        dim_out,
        groups = 8,
        norm = True
    ):
        super().__init__()
        self.groupnorm = nn.GroupNorm(groups, dim) if norm else Identity()
        self.activation = nn.SiLU()
        self.project = nn.Conv2d(dim, dim_out, 3, padding = 1)

    def forward(self, x, scale_shift = None):
        x = self.groupnorm(x)

        if exists(scale_shift):
            scale, shift = scale_shift
            x = x * (scale + 1) + shift

        x = self.activation(x)
        return self.project(x)

class ResnetBlock(nn.Module):
    def __init__(
        self,
        dim,
        dim_out,
        *,
        cond_dim = None,
        time_cond_dim = None,
        groups = 8,
        linear_attn = False,
        use_gca = False,
        squeeze_excite = False,
        **attn_kwargs
    ):
        super().__init__()

        self.time_mlp = None

        if exists(time_cond_dim):
            self.time_mlp = nn.Sequential(
                nn.SiLU(),
                nn.Linear(time_cond_dim, dim_out * 2)
            )

        self.cross_attn = None

        if exists(cond_dim):
            attn_klass = CrossAttention if not linear_attn else LinearCrossAttention

            self.cross_attn = EinopsToAndFrom(
                'b c h w',
                'b (h w) c',
                attn_klass(
                    dim = dim_out,
                    context_dim = cond_dim,
                    **attn_kwargs
                )
            )

        self.block1 = Block(dim, dim_out, groups = groups)
        self.block2 = Block(dim_out, dim_out, groups = groups)

        self.gca = GlobalContext(dim_in = dim_out, dim_out = dim_out) if use_gca else Always(1)

        self.res_conv = nn.Conv2d(dim, dim_out, 1) if dim != dim_out else Identity()


    def forward(self, x, time_emb = None, cond = None):

        scale_shift = None
        if exists(self.time_mlp) and exists(time_emb):
            time_emb = self.time_mlp(time_emb)
            time_emb = rearrange(time_emb, 'b c -> b c 1 1')
            scale_shift = time_emb.chunk(2, dim = 1)

        h = self.block1(x)

        if exists(self.cross_attn):
            assert exists(cond)
            h = self.cross_attn(h, context = cond) + h

        h = self.block2(h, scale_shift = scale_shift)

        h = h * self.gca(h)

        return h + self.res_conv(x)

class CrossAttention(nn.Module):
    def __init__(
        self,
        dim,
        *,
        context_dim = None,
        dim_head = 64,
        heads = 8,
        norm_context = False,
        cosine_sim_attn = False
    ):
        super().__init__()
        self.scale = dim_head ** -0.5 if not cosine_sim_attn else 1.
        self.cosine_sim_attn = cosine_sim_attn
        self.cosine_sim_scale = 16 if cosine_sim_attn else 1

        self.heads = heads
        inner_dim = dim_head * heads

        context_dim = default(context_dim, dim)

        self.norm = LayerNorm(dim)
        self.norm_context = LayerNorm(context_dim) if norm_context else Identity()

        self.null_kv = nn.Parameter(torch.randn(2, dim_head))
        self.to_q = nn.Linear(dim, inner_dim, bias = False)
        self.to_kv = nn.Linear(context_dim, inner_dim * 2, bias = False)

        self.to_out = nn.Sequential(
            nn.Linear(inner_dim, dim, bias = False),
            LayerNorm(dim)
        )

    def forward(self, x, context, mask = None):
        b, n, device = *x.shape[:2], x.device

        x = self.norm(x)
        context = self.norm_context(context)

        q, k, v = (self.to_q(x), *self.to_kv(context).chunk(2, dim = -1))

        q, k, v = rearrange_many((q, k, v), 'b n (h d) -> b h n d', h = self.heads)

        # add null key / value for classifier free guidance in prior net

        nk, nv = repeat_many(self.null_kv.unbind(dim = -2), 'd -> b h 1 d', h = self.heads,  b = b)

        k = torch.cat((nk, k), dim = -2)
        v = torch.cat((nv, v), dim = -2)

        q = q * self.scale

        # cosine sim attention

        if self.cosine_sim_attn:
            q, k = map(l2norm, (q, k))

        # similarities

        sim = einsum('b h i d, b h j d -> b h i j', q, k) * self.cosine_sim_scale

        # masking

        max_neg_value = -torch.finfo(sim.dtype).max

        if exists(mask):
            mask = F.pad(mask, (1, 0), value = True)
            mask = rearrange(mask, 'b j -> b 1 1 j')
            sim = sim.masked_fill(~mask, max_neg_value)

        attn = sim.softmax(dim = -1, dtype = torch.float32)
        attn = attn.to(sim.dtype)

        out = einsum('b h i j, b h j d -> b h i d', attn, v)
        out = rearrange(out, 'b h n d -> b n (h d)')
        return self.to_out(out)

class LinearCrossAttention(CrossAttention):
    def forward(self, x, context, mask = None):
        b, n, device = *x.shape[:2], x.device

        x = self.norm(x)
        context = self.norm_context(context)

        q, k, v = (self.to_q(x), *self.to_kv(context).chunk(2, dim = -1))

        q, k, v = rearrange_many((q, k, v), 'b n (h d) -> (b h) n d', h = self.heads)

        # add null key / value for classifier free guidance in prior net

        nk, nv = repeat_many(self.null_kv.unbind(dim = -2), 'd -> (b h) 1 d', h = self.heads,  b = b)

        k = torch.cat((nk, k), dim = -2)
        v = torch.cat((nv, v), dim = -2)

        # masking

        max_neg_value = -torch.finfo(x.dtype).max

        if exists(mask):
            mask = F.pad(mask, (1, 0), value = True)
            mask = rearrange(mask, 'b n -> b n 1')
            k = k.masked_fill(~mask, max_neg_value)
            v = v.masked_fill(~mask, 0.)

        # linear attention

        q = q.softmax(dim = -1)
        k = k.softmax(dim = -2)

        q = q * self.scale

        context = einsum('b n d, b n e -> b d e', k, v)
        out = einsum('b n d, b d e -> b n e', q, context)
        out = rearrange(out, '(b h) n d -> b n (h d)', h = self.heads)
        return self.to_out(out)

class LinearAttention(nn.Module):
    def __init__(
        self,
        dim,
        dim_head = 32,
        heads = 8,
        dropout = 0.05,
        context_dim = None,
        **kwargs
    ):
        super().__init__()
        self.scale = dim_head ** -0.5
        self.heads = heads
        inner_dim = dim_head * heads
        self.norm = ChanLayerNorm(dim)

        self.nonlin = nn.SiLU()

        self.to_q = nn.Sequential(
            nn.Dropout(dropout),
            nn.Conv2d(dim, inner_dim, 1, bias = False),
            nn.Conv2d(inner_dim, inner_dim, 3, bias = False, padding = 1, groups = inner_dim)
        )

        self.to_k = nn.Sequential(
            nn.Dropout(dropout),
            nn.Conv2d(dim, inner_dim, 1, bias = False),
            nn.Conv2d(inner_dim, inner_dim, 3, bias = False, padding = 1, groups = inner_dim)
        )

        self.to_v = nn.Sequential(
            nn.Dropout(dropout),
            nn.Conv2d(dim, inner_dim, 1, bias = False),
            nn.Conv2d(inner_dim, inner_dim, 3, bias = False, padding = 1, groups = inner_dim)
        )

        self.to_context = nn.Sequential(nn.LayerNorm(context_dim), nn.Linear(context_dim, inner_dim * 2, bias = False)) if exists(context_dim) else None

        self.to_out = nn.Sequential(
            nn.Conv2d(inner_dim, dim, 1, bias = False),
            ChanLayerNorm(dim)
        )

    def forward(self, fmap, context = None):
        h, x, y = self.heads, *fmap.shape[-2:]

        fmap = self.norm(fmap)
        q, k, v = map(lambda fn: fn(fmap), (self.to_q, self.to_k, self.to_v))
        q, k, v = rearrange_many((q, k, v), 'b (h c) x y -> (b h) (x y) c', h = h)

        if exists(context):
            assert exists(self.to_context)
            ck, cv = self.to_context(context).chunk(2, dim = -1)
            ck, cv = rearrange_many((ck, cv), 'b n (h d) -> (b h) n d', h = h)
            k = torch.cat((k, ck), dim = -2)
            v = torch.cat((v, cv), dim = -2)

        q = q.softmax(dim = -1)
        k = k.softmax(dim = -2)

        q = q * self.scale

        context = einsum('b n d, b n e -> b d e', k, v)
        out = einsum('b n d, b d e -> b n e', q, context)
        out = rearrange(out, '(b h) (x y) d -> b (h d) x y', h = h, x = x, y = y)

        out = self.nonlin(out)
        return self.to_out(out)

class GlobalContext(nn.Module):
    """ basically a superior form of squeeze-excitation that is attention-esque """

    def __init__(
        self,
        *,
        dim_in,
        dim_out
    ):
        super().__init__()
        self.to_k = nn.Conv2d(dim_in, 1, 1)
        hidden_dim = max(3, dim_out // 2)

        self.net = nn.Sequential(
            nn.Conv2d(dim_in, hidden_dim, 1),
            nn.SiLU(),
            nn.Conv2d(hidden_dim, dim_out, 1),
            nn.Sigmoid()
        )

    def forward(self, x):
        context = self.to_k(x)
        x, context = rearrange_many((x, context), 'b n ... -> b n (...)')
        out = einsum('b i n, b c n -> b c i', context.softmax(dim = -1), x)
        out = rearrange(out, '... -> ... 1')
        return self.net(out)

def FeedForward(dim, mult = 2):
    hidden_dim = int(dim * mult)
    return nn.Sequential(
        LayerNorm(dim),
        nn.Linear(dim, hidden_dim, bias = False),
        nn.GELU(),
        LayerNorm(hidden_dim),
        nn.Linear(hidden_dim, dim, bias = False)
    )

def ChanFeedForward(dim, mult = 2):  # in paper, it seems for self attention layers they did feedforwards with twice channel width
    hidden_dim = int(dim * mult)
    return nn.Sequential(
        ChanLayerNorm(dim),
        nn.Conv2d(dim, hidden_dim, 1, bias = False),
        nn.GELU(),
        ChanLayerNorm(hidden_dim),
        nn.Conv2d(hidden_dim, dim, 1, bias = False)
    )

class TransformerBlock(nn.Module):
    def __init__(
        self,
        dim,
        *,
        depth = 1,
        heads = 8,
        dim_head = 32,
        ff_mult = 2,
        context_dim = None,
        cosine_sim_attn = False
    ):
        super().__init__()
        self.layers = nn.ModuleList([])

        for _ in range(depth):
            self.layers.append(nn.ModuleList([
                EinopsToAndFrom('b c h w', 'b (h w) c', Attention(dim = dim, heads = heads, dim_head = dim_head, context_dim = context_dim, cosine_sim_attn = cosine_sim_attn)),
                ChanFeedForward(dim = dim, mult = ff_mult)
            ]))

    def forward(self, x, context = None):
        for attn, ff in self.layers:
            x = attn(x, context = context) + x
            x = ff(x) + x
        return x

class LinearAttentionTransformerBlock(nn.Module):
    def __init__(
        self,
        dim,
        *,
        depth = 1,
        heads = 8,
        dim_head = 32,
        ff_mult = 2,
        context_dim = None,
        **kwargs
    ):
        super().__init__()
        self.layers = nn.ModuleList([])

        for _ in range(depth):
            self.layers.append(nn.ModuleList([
                LinearAttention(dim = dim, heads = heads, dim_head = dim_head, context_dim = context_dim),
                ChanFeedForward(dim = dim, mult = ff_mult)
            ]))

    def forward(self, x, context = None):
        for attn, ff in self.layers:
            x = attn(x, context = context) + x
            x = ff(x) + x
        return x

class CrossEmbedLayer(nn.Module):
    def __init__(
        self,
        dim_in,
        kernel_sizes,
        dim_out = None,
        stride = 2
    ):
        super().__init__()
        assert all([*map(lambda t: (t % 2) == (stride % 2), kernel_sizes)])
        dim_out = default(dim_out, dim_in)

        kernel_sizes = sorted(kernel_sizes)
        num_scales = len(kernel_sizes)

        # calculate the dimension at each scale
        dim_scales = [int(dim_out / (2 ** i)) for i in range(1, num_scales)]
        dim_scales = [*dim_scales, dim_out - sum(dim_scales)]

        self.convs = nn.ModuleList([])
        for kernel, dim_scale in zip(kernel_sizes, dim_scales):
            self.convs.append(nn.Conv2d(dim_in, dim_scale, kernel, stride = stride, padding = (kernel - stride) // 2))

    def forward(self, x):
        fmaps = tuple(map(lambda conv: conv(x), self.convs))
        return torch.cat(fmaps, dim = 1)

class UpsampleCombiner(nn.Module):
    def __init__(
        self,
        dim,
        *,
        enabled = False,
        dim_ins = tuple(),
        dim_outs = tuple()
    ):
        super().__init__()
        dim_outs = cast_tuple(dim_outs, len(dim_ins))
        assert len(dim_ins) == len(dim_outs)

        self.enabled = enabled

        if not self.enabled:
            self.dim_out = dim
            return

        self.fmap_convs = nn.ModuleList([Block(dim_in, dim_out) for dim_in, dim_out in zip(dim_ins, dim_outs)])
        self.dim_out = dim + (sum(dim_outs) if len(dim_outs) > 0 else 0)

    def forward(self, x, fmaps = None):
        target_size = x.shape[-1]

        fmaps = default(fmaps, tuple())

        if not self.enabled or len(fmaps) == 0 or len(self.fmap_convs) == 0:
            return x

        fmaps = [resize_image_to(fmap, target_size) for fmap in fmaps]
        outs = [conv(fmap) for fmap, conv in zip(fmaps, self.fmap_convs)]
        return torch.cat((x, *outs), dim = 1)

class Unet(nn.Module):
    def __init__(
        self,
        *,
        dim,
        image_embed_dim = 1024,
        text_embed_dim = get_encoded_dim(DEFAULT_T5_NAME),
        num_resnet_blocks = 1,
        cond_dim = None,
        num_image_tokens = 4,
        num_time_tokens = 2,
        learned_sinu_pos_emb_dim = 16,
        out_dim = None,
        dim_mults=(1, 2, 4, 8),
        cond_images_channels = 0,
        channels = 3,
        channels_out = None,
        attn_dim_head = 64,
        attn_heads = 8,
        ff_mult = 2.,
        lowres_cond = False,                # for cascading diffusion - https://cascaded-diffusion.github.io/
        layer_attns = True,
        layer_attns_depth = 1,
        layer_attns_add_text_cond = True,   # whether to condition the self-attention blocks with the text embeddings, as described in Appendix D.3.1
        attend_at_middle = True,            # whether to have a layer of attention at the bottleneck (can turn off for higher resolution in cascading DDPM, before bringing in efficient attention)
        layer_cross_attns = True,
        use_linear_attn = False,
        use_linear_cross_attn = False,
        cond_on_text = True,
        max_text_len = 256,
        init_dim = None,
        resnet_groups = 8,
        init_conv_kernel_size = 7,          # kernel size of initial conv, if not using cross embed
        init_cross_embed = True,
        init_cross_embed_kernel_sizes = (3, 7, 15),
        cross_embed_downsample = False,
        cross_embed_downsample_kernel_sizes = (2, 4),
        attn_pool_text = True,
        attn_pool_num_latents = 32,
        dropout = 0.,
        memory_efficient = False,
        init_conv_to_final_conv_residual = False,
        use_global_context_attn = True,
        scale_skip_connection = True,
        final_resnet_block = True,
        final_conv_kernel_size = 3,
        cosine_sim_attn = False,
        self_cond = False,
        combine_upsample_fmaps = False,      # combine feature maps from all upsample blocks, used in unet squared successfully
        pixel_shuffle_upsample = True,       # may address checkboard artifacts
        inner_conditioning = False,
        allow_identity_for_text_to_cond = False,
    ):
        super().__init__()

        # guide researchers

        assert attn_heads > 1, 'you need to have more than 1 attention head, ideally at least 4 or 8'

        if dim < 128:
            print_once('The base dimension of your u-net should ideally be no smaller than 128, as recommended by a professional DDPM trainer https://nonint.com/2022/05/04/friends-dont-let-friends-train-small-diffusion-models/')

        # save locals to take care of some hyperparameters for cascading DDPM

        self._locals = locals()
        self._locals.pop('self', None)
        self._locals.pop('__class__', None)

        # determine dimensions

        self.channels = channels
        self.channels_out = default(channels_out, channels)

        # (1) in cascading diffusion, one concats the low resolution image, blurred, for conditioning the higher resolution synthesis
        # (2) in self conditioning, one appends the predict x0 (x_start)
        init_channels = channels * (1 + int(lowres_cond) + int(self_cond))
        init_dim = default(init_dim, dim)

        self.self_cond = self_cond

        # optional image conditioning

        self.has_cond_image = cond_images_channels > 0
        self.cond_images_channels = cond_images_channels

        init_channels += cond_images_channels

        # initial convolution

        self.init_conv = CrossEmbedLayer(init_channels, dim_out = init_dim, kernel_sizes = init_cross_embed_kernel_sizes, stride = 1) if init_cross_embed else nn.Conv2d(init_channels, init_dim, init_conv_kernel_size, padding = init_conv_kernel_size // 2)

        dims = [init_dim, *map(lambda m: dim * m, dim_mults)]
        in_out = list(zip(dims[:-1], dims[1:]))

        # time conditioning

        cond_dim = default(cond_dim, dim)
        time_cond_dim = dim * 4 * (2 if lowres_cond else 1)

        # embedding time for log(snr) noise from continuous version

        sinu_pos_emb = LearnedSinusoidalPosEmb(learned_sinu_pos_emb_dim)
        sinu_pos_emb_input_dim = learned_sinu_pos_emb_dim + 1

        self.to_time_hiddens = nn.Sequential(
            sinu_pos_emb,
            nn.Linear(sinu_pos_emb_input_dim, time_cond_dim),
            nn.SiLU()
        )

        self.to_time_cond = nn.Sequential(
            nn.Linear(time_cond_dim, time_cond_dim)
        )

        # project to time tokens as well as time hiddens

        self.to_time_tokens = nn.Sequential(
            nn.Linear(time_cond_dim, cond_dim * num_time_tokens),
            Rearrange('b (r d) -> b r d', r = num_time_tokens)
        )

        # low res aug noise conditioning

        self.lowres_cond = lowres_cond

        if lowres_cond:
            self.to_lowres_time_hiddens = nn.Sequential(
                LearnedSinusoidalPosEmb(learned_sinu_pos_emb_dim),
                nn.Linear(learned_sinu_pos_emb_dim + 1, time_cond_dim),
                nn.SiLU()
            )

            self.to_lowres_time_cond = nn.Sequential(
                nn.Linear(time_cond_dim, time_cond_dim)
            )

            self.to_lowres_time_tokens = nn.Sequential(
                nn.Linear(time_cond_dim, cond_dim * num_time_tokens),
                Rearrange('b (r d) -> b r d', r = num_time_tokens)
            )

        # normalizations

        self.norm_cond = nn.LayerNorm(cond_dim)

        # text encoding conditioning (optional)

        self.text_to_cond = None

        if cond_on_text:
            assert exists(text_embed_dim), 'text_embed_dim must be given to the unet if cond_on_text is True'
            if allow_identity_for_text_to_cond and text_embed_dim == cond_dim:
                self.text_to_cond = Identity()
            else:
                self.text_to_cond = nn.Linear(text_embed_dim, cond_dim)

        # finer control over whether to condition on text encodings

        self.cond_on_text = cond_on_text

        # attention pooling

        self.attn_pool = PerceiverResampler(dim = cond_dim, depth = 2, dim_head = attn_dim_head, heads = attn_heads, num_latents = attn_pool_num_latents, cosine_sim_attn = cosine_sim_attn) if attn_pool_text else None

        # for classifier free guidance

        self.max_text_len = max_text_len

        self.null_text_embed = nn.Parameter(torch.randn(1, max_text_len, cond_dim))
        self.null_text_hidden = nn.Parameter(torch.randn(1, time_cond_dim))

        # for non-attention based text conditioning at all points in the network where time is also conditioned

        self.to_text_non_attn_cond = None

        if cond_on_text:
            self.to_text_non_attn_cond = nn.Sequential(
                nn.LayerNorm(cond_dim),
                nn.Linear(cond_dim, time_cond_dim),
                nn.SiLU(),
                nn.Linear(time_cond_dim, time_cond_dim)
            )

        # attention related params

        attn_kwargs = dict(heads = attn_heads, dim_head = attn_dim_head, cosine_sim_attn = cosine_sim_attn)

        num_layers = len(in_out)

        # resnet block klass

        num_resnet_blocks = cast_tuple(num_resnet_blocks, num_layers)
        resnet_groups = cast_tuple(resnet_groups, num_layers)

        resnet_klass = partial(ResnetBlock, **attn_kwargs)

        layer_attns = cast_tuple(layer_attns, num_layers)
        layer_attns_depth = cast_tuple(layer_attns_depth, num_layers)
        layer_cross_attns = cast_tuple(layer_cross_attns, num_layers)

        use_linear_attn = cast_tuple(use_linear_attn, num_layers)
        use_linear_cross_attn = cast_tuple(use_linear_cross_attn, num_layers)

        assert all([layers == num_layers for layers in list(map(len, (resnet_groups, layer_attns, layer_cross_attns)))])

        # downsample klass

        downsample_klass = Downsample

        if cross_embed_downsample:
            downsample_klass = partial(CrossEmbedLayer, kernel_sizes = cross_embed_downsample_kernel_sizes)

        # initial resnet block (for memory efficient unet)

        self.init_resnet_block = resnet_klass(init_dim, init_dim, time_cond_dim = time_cond_dim, groups = resnet_groups[0], use_gca = use_global_context_attn) if memory_efficient else None

        # scale for resnet skip connections

        self.skip_connect_scale = 1. if not scale_skip_connection else (2 ** -0.5)

        # layers

        self.downs = nn.ModuleList([])
        self.ups = nn.ModuleList([])
        num_resolutions = len(in_out)

        layer_params = [num_resnet_blocks, resnet_groups, layer_attns, layer_attns_depth, layer_cross_attns, use_linear_attn, use_linear_cross_attn]
        reversed_layer_params = list(map(reversed, layer_params))

        # inner conditioning
        self.inner_conditioning = inner_conditioning

        # downsampling layers

        skip_connect_dims = [] # keep track of skip connection dimensions

        for ind, ((dim_in, dim_out), layer_num_resnet_blocks, groups, layer_attn, layer_attn_depth, layer_cross_attn, layer_use_linear_attn, layer_use_linear_cross_attn) in enumerate(zip(in_out, *layer_params)):
            is_last = ind >= (num_resolutions - 1)

            layer_cond_dim = cond_dim if layer_cross_attn or layer_use_linear_cross_attn else None

<<<<<<< HEAD
            if self.inner_conditioning:
                inner_use_linear = layer_use_linear_cross_attn
                inner_cond_dim = layer_cond_dim
            else:
                inner_use_linear = None
                inner_cond_dim = None

            transformer_block_klass = TransformerBlock if layer_attn else (LinearAttentionTransformerBlock if use_linear_attn else Identity)
=======
            if layer_attn:
                transformer_block_klass = TransformerBlock
            elif layer_use_linear_attn:
                transformer_block_klass = LinearAttentionTransformerBlock
            else:
                transformer_block_klass = Identity
>>>>>>> f879ec90

            current_dim = dim_in

            # whether to pre-downsample, from memory efficient unet

            pre_downsample = None

            if memory_efficient:
                pre_downsample = downsample_klass(dim_in, dim_out)
                current_dim = dim_out

            skip_connect_dims.append(current_dim)

            # whether to do post-downsample, for non-memory efficient unet

            post_downsample = None
            if not memory_efficient:
                post_downsample = downsample_klass(current_dim, dim_out) if not is_last else Parallel(nn.Conv2d(dim_in, dim_out, 3, padding = 1), nn.Conv2d(dim_in, dim_out, 1))

            self.downs.append(nn.ModuleList([
                pre_downsample,
                resnet_klass(current_dim, current_dim, cond_dim = layer_cond_dim, linear_attn = layer_use_linear_cross_attn, time_cond_dim = time_cond_dim, groups = groups),
                nn.ModuleList([ResnetBlock(current_dim, current_dim, cond_dim=inner_cond_dim, linear_attn=inner_use_linear, time_cond_dim = time_cond_dim, groups = groups, use_gca = use_global_context_attn) for _ in range(layer_num_resnet_blocks)]),
                transformer_block_klass(dim = current_dim, depth = layer_attn_depth, ff_mult = ff_mult, context_dim = cond_dim, **attn_kwargs),
                post_downsample
            ]))

        # middle layers

        mid_dim = dims[-1]
        mid_context_dim = cond_dim if self.inner_conditioning else None 

        self.mid_block1 = ResnetBlock(mid_dim, mid_dim, cond_dim = cond_dim, time_cond_dim = time_cond_dim, groups = resnet_groups[-1])
        self.mid_attn = EinopsToAndFrom('b c h w', 'b (h w) c', Residual(Attention(mid_dim, context_dim=mid_context_dim, **attn_kwargs))) if attend_at_middle else None
        self.mid_block2 = ResnetBlock(mid_dim, mid_dim, cond_dim = cond_dim, time_cond_dim = time_cond_dim, groups = resnet_groups[-1])

        # upsample klass

        upsample_klass = Upsample if not pixel_shuffle_upsample else PixelShuffleUpsample

        # upsampling layers

        upsample_fmap_dims = []

        for ind, ((dim_in, dim_out), layer_num_resnet_blocks, groups, layer_attn, layer_attn_depth, layer_cross_attn, layer_use_linear_attn, layer_use_linear_cross_attn) in enumerate(zip(reversed(in_out), *reversed_layer_params)):
            is_last = ind == (len(in_out) - 1)

            layer_cond_dim = cond_dim if layer_cross_attn or layer_use_linear_cross_attn else None

<<<<<<< HEAD
            if self.inner_conditioning:
                inner_use_linear = layer_use_linear_cross_attn
                inner_cond_dim = layer_cond_dim
            else:
                inner_use_linear = None
                inner_cond_dim = None

            transformer_block_klass = TransformerBlock if layer_attn else (LinearAttentionTransformerBlock if use_linear_attn else Identity)
=======
            if layer_attn:
                transformer_block_klass = TransformerBlock
            elif layer_use_linear_attn:
                transformer_block_klass = LinearAttentionTransformerBlock
            else:
                transformer_block_klass = Identity
>>>>>>> f879ec90

            skip_connect_dim = skip_connect_dims.pop()

            upsample_fmap_dims.append(dim_out)

            self.ups.append(nn.ModuleList([
                resnet_klass(dim_out + skip_connect_dim, dim_out, cond_dim = layer_cond_dim, linear_attn = layer_use_linear_cross_attn, time_cond_dim = time_cond_dim, groups = groups),
                nn.ModuleList([ResnetBlock(dim_out + skip_connect_dim, dim_out, cond_dim=inner_cond_dim, linear_attn=inner_use_linear, time_cond_dim = time_cond_dim, groups = groups, use_gca = use_global_context_attn) for _ in range(layer_num_resnet_blocks)]),
                transformer_block_klass(dim = dim_out, depth = layer_attn_depth, ff_mult = ff_mult, context_dim = cond_dim, **attn_kwargs),
                upsample_klass(dim_out, dim_in) if not is_last or memory_efficient else Identity()
            ]))

        # whether to combine feature maps from all upsample blocks before final resnet block out

        self.upsample_combiner = UpsampleCombiner(
            dim = dim,
            enabled = combine_upsample_fmaps,
            dim_ins = upsample_fmap_dims,
            dim_outs = dim
        )

        # whether to do a final residual from initial conv to the final resnet block out

        self.init_conv_to_final_conv_residual = init_conv_to_final_conv_residual
        final_conv_dim = self.upsample_combiner.dim_out + (dim if init_conv_to_final_conv_residual else 0)

        # final optional resnet block and convolution out

        self.final_res_block = ResnetBlock(final_conv_dim, dim, time_cond_dim = time_cond_dim, groups = resnet_groups[0], use_gca = True) if final_resnet_block else None

        final_conv_dim_in = dim if final_resnet_block else final_conv_dim
        final_conv_dim_in += (channels if lowres_cond else 0)

        self.final_conv = nn.Conv2d(final_conv_dim_in, self.channels_out, final_conv_kernel_size, padding = final_conv_kernel_size // 2)

        zero_init_(self.final_conv)

    # if the current settings for the unet are not correct
    # for cascading DDPM, then reinit the unet with the right settings
    def cast_model_parameters(
        self,
        *,
        lowres_cond,
        text_embed_dim,
        channels,
        channels_out,
        cond_on_text
    ):
        if lowres_cond == self.lowres_cond and \
            channels == self.channels and \
            cond_on_text == self.cond_on_text and \
            text_embed_dim == self._locals['text_embed_dim'] and \
            channels_out == self.channels_out:
            return self

        updated_kwargs = dict(
            lowres_cond = lowres_cond,
            text_embed_dim = text_embed_dim,
            channels = channels,
            channels_out = channels_out,
            cond_on_text = cond_on_text
        )

        return self.__class__(**{**self._locals, **updated_kwargs})

    # methods for returning the full unet config as well as its parameter state

    def to_config_and_state_dict(self):
        return self._locals, self.state_dict()

    # class method for rehydrating the unet from its config and state dict

    @classmethod
    def from_config_and_state_dict(klass, config, state_dict):
        unet = klass(**config)
        unet.load_state_dict(state_dict)
        return unet

    # methods for persisting unet to disk

    def persist_to_file(self, path):
        path = Path(path)
        path.parents[0].mkdir(exist_ok = True, parents = True)

        config, state_dict = self.to_config_and_state_dict()
        pkg = dict(config = config, state_dict = state_dict)
        torch.save(pkg, str(path))

    # class method for rehydrating the unet from file saved with `persist_to_file`

    @classmethod
    def hydrate_from_file(klass, path):
        path = Path(path)
        assert path.exists()
        pkg = torch.load(str(path))

        assert 'config' in pkg and 'state_dict' in pkg
        config, state_dict = pkg['config'], pkg['state_dict']

        return Unet.from_config_and_state_dict(config, state_dict)

    # forward with classifier free guidance

    def forward_with_cond_scale(
        self,
        *args,
        cond_scale = 1.,
        **kwargs
    ):
        logits = self.forward(*args, **kwargs)

        if cond_scale == 1:
            return logits

        null_logits = self.forward(*args, cond_drop_prob = 1., **kwargs)
        return null_logits + (logits - null_logits) * cond_scale

    def forward(
        self,
        x,
        time,
        *,
        lowres_cond_img = None,
        lowres_noise_times = None,
        text_embeds = None,
        text_mask = None,
        cond_images = None,
        self_cond = None,
        cond_drop_prob = 0.
    ):
        batch_size, device = x.shape[0], x.device

        # condition on self

        if self.self_cond:
            self_cond = default(self_cond, lambda: torch.zeros_like(x))
            x = torch.cat((x, self_cond), dim = 1)

        # add low resolution conditioning, if present

        assert not (self.lowres_cond and not exists(lowres_cond_img)), 'low resolution conditioning image must be present'
        assert not (self.lowres_cond and not exists(lowres_noise_times)), 'low resolution conditioning noise time must be present'

        if exists(lowres_cond_img):
            x = torch.cat((x, lowres_cond_img), dim = 1)

        # condition on input image

        assert not (self.has_cond_image ^ exists(cond_images)), 'you either requested to condition on an image on the unet, but the conditioning image is not supplied, or vice versa'

        if exists(cond_images):
            assert cond_images.shape[1] == self.cond_images_channels, 'the number of channels on the conditioning image you are passing in does not match what you specified on initialiation of the unet'
            cond_images = resize_image_to(cond_images, x.shape[-1])
            x = torch.cat((cond_images, x), dim = 1)

        # initial convolution

        x = self.init_conv(x)

        # init conv residual

        if self.init_conv_to_final_conv_residual:
            init_conv_residual = x.clone()

        # time conditioning

        time_hiddens = self.to_time_hiddens(time)

        # derive time tokens

        time_tokens = self.to_time_tokens(time_hiddens)
        t = self.to_time_cond(time_hiddens)

        # add lowres time conditioning to time hiddens
        # and add lowres time tokens along sequence dimension for attention

        if self.lowres_cond:
            lowres_time_hiddens = self.to_lowres_time_hiddens(lowres_noise_times)
            lowres_time_tokens = self.to_lowres_time_tokens(lowres_time_hiddens)
            lowres_t = self.to_lowres_time_cond(lowres_time_hiddens)

            t = t + lowres_t
            time_tokens = torch.cat((time_tokens, lowres_time_tokens), dim = -2)

        # text conditioning

        text_tokens = None

        if exists(text_embeds) and self.cond_on_text:

            # conditional dropout

            text_keep_mask = prob_mask_like((batch_size,), 1 - cond_drop_prob, device = device)

            text_keep_mask_embed = rearrange(text_keep_mask, 'b -> b 1 1')
            text_keep_mask_hidden = rearrange(text_keep_mask, 'b -> b 1')

            # calculate text embeds

            text_tokens = self.text_to_cond(text_embeds)

            text_tokens = text_tokens[:, :self.max_text_len]

            if exists(text_mask):
                text_mask = text_mask[:, :self.max_text_len]

            text_tokens_len = text_tokens.shape[1]
            remainder = self.max_text_len - text_tokens_len

            if remainder > 0:
                text_tokens = F.pad(text_tokens, (0, 0, 0, remainder))

            if exists(text_mask):
                if remainder > 0:
                    text_mask = F.pad(text_mask, (0, remainder), value = False)

                text_mask = rearrange(text_mask, 'b n -> b n 1')
                text_keep_mask_embed = text_mask & text_keep_mask_embed

            null_text_embed = self.null_text_embed.to(text_tokens.dtype) # for some reason pytorch AMP not working

            text_tokens = torch.where(
                text_keep_mask_embed,
                text_tokens,
                null_text_embed
            )

            if exists(self.attn_pool):
                text_tokens = self.attn_pool(text_tokens)

            # extra non-attention conditioning by projecting and then summing text embeddings to time
            # termed as text hiddens

            mean_pooled_text_tokens = text_tokens.mean(dim = -2)

            text_hiddens = self.to_text_non_attn_cond(mean_pooled_text_tokens)

            null_text_hidden = self.null_text_hidden.to(t.dtype)

            text_hiddens = torch.where(
                text_keep_mask_hidden,
                text_hiddens,
                null_text_hidden
            )

            t = t + text_hiddens

        # main conditioning tokens (c)

        c = time_tokens if not exists(text_tokens) else torch.cat((time_tokens, text_tokens), dim = -2)

        # normalize conditioning tokens

        c = self.norm_cond(c)

        # initial resnet block (for memory efficient unet)

        if exists(self.init_resnet_block):
            x = self.init_resnet_block(x, t)

        # go through the layers of the unet, down and up

        hiddens = []

        for pre_downsample, init_block, resnet_blocks, attn_block, post_downsample in self.downs:
            if exists(pre_downsample):
                x = pre_downsample(x)

            x = init_block(x, t, c)

            for resnet_block in resnet_blocks:
                x = resnet_block(x, t, c)
                hiddens.append(x)

            x = attn_block(x, c)
            hiddens.append(x)

            if exists(post_downsample):
                x = post_downsample(x)

        x = self.mid_block1(x, t, c)

        if exists(self.mid_attn):
            mid_c = c if self.inner_conditioning else None
            x = self.mid_attn(x, context=mid_c)

        x = self.mid_block2(x, t, c)

        add_skip_connection = lambda x: torch.cat((x, hiddens.pop() * self.skip_connect_scale), dim = 1)

        up_hiddens = []

        for init_block, resnet_blocks, attn_block, upsample in self.ups:
            x = add_skip_connection(x)
            x = init_block(x, t, c)

            for resnet_block in resnet_blocks:
                x = add_skip_connection(x)
                x = resnet_block(x, t, c)

            x = attn_block(x, c)
            up_hiddens.append(x.contiguous())
            x = upsample(x)

        # whether to combine all feature maps from upsample blocks

        x = self.upsample_combiner(x, up_hiddens)

        # final top-most residual if needed

        if self.init_conv_to_final_conv_residual:
            x = torch.cat((x, init_conv_residual), dim = 1)

        if exists(self.final_res_block):
            x = self.final_res_block(x, t)

        if exists(lowres_cond_img):
            x = torch.cat((x, lowres_cond_img), dim = 1)

        return self.final_conv(x)

# null unet

class NullUnet(nn.Module):
    def __init__(self, *args, **kwargs):
        super().__init__()
        self.lowres_cond = False
        self.dummy_parameter = nn.Parameter(torch.tensor([0.]))

    def cast_model_parameters(self, *args, **kwargs):
        return self

    def forward(self, x, *args, **kwargs):
        return x

# predefined unets, with configs lining up with hyperparameters in appendix of paper

class BaseUnet64(Unet):
    def __init__(self, *args, **kwargs):
        default_kwargs = dict(
            dim = 512,
            dim_mults = (1, 2, 3, 4),
            num_resnet_blocks = 3,
            layer_attns = (False, True, True, True),
            layer_cross_attns = (False, True, True, True),
            attn_heads = 8,
            ff_mult = 2.,
            memory_efficient = False
        )
        super().__init__(*args, **{**default_kwargs, **kwargs})

class SRUnet256(Unet):
    def __init__(self, *args, **kwargs):
        default_kwargs = dict(
            dim = 128,
            dim_mults = (1, 2, 4, 8),
            num_resnet_blocks = (2, 4, 8, 8),
            layer_attns = (False, False, False, True),
            layer_cross_attns = (False, False, False, True),
            attn_heads = 8,
            ff_mult = 2.,
            memory_efficient = True
        )
        super().__init__(*args, **{**default_kwargs, **kwargs})

class SRUnet1024(Unet):
    def __init__(self, *args, **kwargs):
        default_kwargs = dict(
            dim = 128,
            dim_mults = (1, 2, 4, 8),
            num_resnet_blocks = (2, 4, 8, 8),
            layer_attns = False,
            layer_cross_attns = (False, False, False, True),
            attn_heads = 8,
            ff_mult = 2.,
            memory_efficient = True
        )
        super().__init__(*args, **{**default_kwargs, **kwargs})

# main imagen ddpm class, which is a cascading DDPM from Ho et al.

class Imagen(nn.Module):
    def __init__(
        self,
        unets,
        *,
        image_sizes,                                # for cascading ddpm, image size at each stage
        text_encoder_name = DEFAULT_T5_NAME,
        text_embed_dim = None,
        channels = 3,
        timesteps = 1000,
        cond_drop_prob = 0.1,
        loss_type = 'l2',
        noise_schedules = 'cosine',
        pred_objectives = 'noise',
        random_crop_sizes = None,
        lowres_noise_schedule = 'linear',
        lowres_sample_noise_level = 0.2,            # in the paper, they present a new trick where they noise the lowres conditioning image, and at sample time, fix it to a certain level (0.1 or 0.3) - the unets are also made to be conditioned on this noise level
        per_sample_random_aug_noise_level = False,  # unclear when conditioning on augmentation noise level, whether each batch element receives a random aug noise value - turning off due to @marunine's find
        condition_on_text = True,
        auto_normalize_img = True,                  # whether to take care of normalizing the image from [0, 1] to [-1, 1] and back automatically - you can turn this off if you want to pass in the [-1, 1] ranged image yourself from the dataloader
        p2_loss_weight_gamma = 0.5,                 # p2 loss weight, from https://arxiv.org/abs/2204.00227 - 0 is equivalent to weight of 1 across time
        p2_loss_weight_k = 1,
        dynamic_thresholding = True,
        dynamic_thresholding_percentile = 0.95,     # unsure what this was based on perusal of paper
        only_train_unet_number = None
    ):
        super().__init__()

        # loss

        if loss_type == 'l1':
            loss_fn = F.l1_loss
        elif loss_type == 'l2':
            loss_fn = F.mse_loss
        elif loss_type == 'huber':
            loss_fn = F.smooth_l1_loss
        else:
            raise NotImplementedError()

        self.loss_type = loss_type
        self.loss_fn = loss_fn

        # conditioning hparams

        self.condition_on_text = condition_on_text
        self.unconditional = not condition_on_text

        # channels

        self.channels = channels

        # automatically take care of ensuring that first unet is unconditional
        # while the rest of the unets are conditioned on the low resolution image produced by previous unet

        unets = cast_tuple(unets)
        num_unets = len(unets)

        # determine noise schedules per unet

        timesteps = cast_tuple(timesteps, num_unets)

        # make sure noise schedule defaults to 'cosine', 'cosine', and then 'linear' for rest of super-resoluting unets

        noise_schedules = cast_tuple(noise_schedules)
        noise_schedules = pad_tuple_to_length(noise_schedules, 2, 'cosine')
        noise_schedules = pad_tuple_to_length(noise_schedules, num_unets, 'linear')

        # construct noise schedulers

        noise_scheduler_klass = GaussianDiffusionContinuousTimes
        self.noise_schedulers = nn.ModuleList([])

        for timestep, noise_schedule in zip(timesteps, noise_schedules):
            noise_scheduler = noise_scheduler_klass(noise_schedule = noise_schedule, timesteps = timestep)
            self.noise_schedulers.append(noise_scheduler)

        # randomly cropping for upsampler training

        self.random_crop_sizes = cast_tuple(random_crop_sizes, num_unets)
        assert not exists(first(self.random_crop_sizes)), 'you should not need to randomly crop image during training for base unet, only for upsamplers - so pass in `random_crop_sizes = (None, 128, 256)` as example'

        # lowres augmentation noise schedule

        self.lowres_noise_schedule = GaussianDiffusionContinuousTimes(noise_schedule = lowres_noise_schedule)

        # ddpm objectives - predicting noise by default

        self.pred_objectives = cast_tuple(pred_objectives, num_unets)

        # get text encoder

        self.text_encoder_name = text_encoder_name
        self.text_embed_dim = default(text_embed_dim, lambda: get_encoded_dim(text_encoder_name))

        self.encode_text = partial(t5_encode_text, name = text_encoder_name)

        # construct unets

        self.unets = nn.ModuleList([])

        self.unet_being_trained_index = -1 # keeps track of which unet is being trained at the moment
        self.only_train_unet_number = only_train_unet_number

        for ind, one_unet in enumerate(unets):
            assert isinstance(one_unet, (Unet, Unet3D, NullUnet))
            is_first = ind == 0

            one_unet = one_unet.cast_model_parameters(
                lowres_cond = not is_first,
                cond_on_text = self.condition_on_text,
                text_embed_dim = self.text_embed_dim if self.condition_on_text else None,
                channels = self.channels,
                channels_out = self.channels
            )

            self.unets.append(one_unet)

        # unet image sizes

        image_sizes = cast_tuple(image_sizes)
        self.image_sizes = image_sizes

        assert num_unets == len(image_sizes), f'you did not supply the correct number of u-nets ({len(unets)}) for resolutions {image_sizes}'

        self.sample_channels = cast_tuple(self.channels, num_unets)

        # determine whether we are training on images or video

        is_video = any([isinstance(unet, Unet3D) for unet in self.unets])
        self.is_video = is_video

        self.right_pad_dims_to_datatype = partial(rearrange, pattern = ('b -> b 1 1 1' if not is_video else 'b -> b 1 1 1 1'))
        self.resize_to = resize_video_to if is_video else resize_image_to

        # cascading ddpm related stuff

        lowres_conditions = tuple(map(lambda t: t.lowres_cond, self.unets))
        assert lowres_conditions == (False, *((True,) * (num_unets - 1))), 'the first unet must be unconditioned (by low resolution image), and the rest of the unets must have `lowres_cond` set to True'

        self.lowres_sample_noise_level = lowres_sample_noise_level
        self.per_sample_random_aug_noise_level = per_sample_random_aug_noise_level

        # classifier free guidance

        self.cond_drop_prob = cond_drop_prob
        self.can_classifier_guidance = cond_drop_prob > 0.

        # normalize and unnormalize image functions

        self.normalize_img = normalize_neg_one_to_one if auto_normalize_img else identity
        self.unnormalize_img = unnormalize_zero_to_one if auto_normalize_img else identity
        self.input_image_range = (0. if auto_normalize_img else -1., 1.)

        # dynamic thresholding

        self.dynamic_thresholding = cast_tuple(dynamic_thresholding, num_unets)
        self.dynamic_thresholding_percentile = dynamic_thresholding_percentile

        # p2 loss weight

        self.p2_loss_weight_k = p2_loss_weight_k
        self.p2_loss_weight_gamma = cast_tuple(p2_loss_weight_gamma, num_unets)

        assert all([(gamma_value <= 2) for gamma_value in self.p2_loss_weight_gamma]), 'in paper, they noticed any gamma greater than 2 is harmful'

        # one temp parameter for keeping track of device

        self.register_buffer('_temp', torch.tensor([0.]), persistent = False)

        # default to device of unets passed in

        self.to(next(self.unets.parameters()).device)

    def force_unconditional_(self):
        self.condition_on_text = False
        self.unconditional = True

        for unet in self.unets:
            unet.cond_on_text = False

    @property
    def device(self):
        return self._temp.device

    def get_unet(self, unet_number):
        assert 0 < unet_number <= len(self.unets)
        index = unet_number - 1

        if isinstance(self.unets, nn.ModuleList):
            unets_list = [unet for unet in self.unets]
            delattr(self, 'unets')
            self.unets = unets_list

        if index != self.unet_being_trained_index:
            for unet_index, unet in enumerate(self.unets):
                unet.to(self.device if unet_index == index else 'cpu')

        self.unet_being_trained_index = index
        return self.unets[index]

    def reset_unets_all_one_device(self, device = None):
        device = default(device, self.device)
        self.unets = nn.ModuleList([*self.unets])
        self.unets.to(device)

        self.unet_being_trained_index = -1

    @contextmanager
    def one_unet_in_gpu(self, unet_number = None, unet = None):
        assert exists(unet_number) ^ exists(unet)

        if exists(unet_number):
            unet = self.unets[unet_number - 1]

        devices = [module_device(unet) for unet in self.unets]
        self.unets.cpu()
        unet.to(self.device)

        yield

        for unet, device in zip(self.unets, devices):
            unet.to(device)

    # overriding state dict functions

    def state_dict(self, *args, **kwargs):
        self.reset_unets_all_one_device()
        return super().state_dict(*args, **kwargs)

    def load_state_dict(self, *args, **kwargs):
        self.reset_unets_all_one_device()
        return super().load_state_dict(*args, **kwargs)

    # gaussian diffusion methods

    def p_mean_variance(
        self,
        unet,
        x,
        t,
        *,
        noise_scheduler,
        text_embeds = None,
        text_mask = None,
        cond_images = None,
        lowres_cond_img = None,
        self_cond = None,
        lowres_noise_times = None,
        cond_scale = 1.,
        model_output = None,
        t_next = None,
        pred_objective = 'noise',
        dynamic_threshold = True
    ):
        assert not (cond_scale != 1. and not self.can_classifier_guidance), 'imagen was not trained with conditional dropout, and thus one cannot use classifier free guidance (cond_scale anything other than 1)'

        pred = default(model_output, lambda: unet.forward_with_cond_scale(x, noise_scheduler.get_condition(t), text_embeds = text_embeds, text_mask = text_mask, cond_images = cond_images, cond_scale = cond_scale, lowres_cond_img = lowres_cond_img, self_cond = self_cond, lowres_noise_times = self.lowres_noise_schedule.get_condition(lowres_noise_times)))

        if pred_objective == 'noise':
            x_start = noise_scheduler.predict_start_from_noise(x, t = t, noise = pred)
        elif pred_objective == 'x_start':
            x_start = pred
        else:
            raise ValueError(f'unknown objective {pred_objective}')

        if dynamic_threshold:
            # following pseudocode in appendix
            # s is the dynamic threshold, determined by percentile of absolute values of reconstructed sample per batch element
            s = torch.quantile(
                rearrange(x_start, 'b ... -> b (...)').abs(),
                self.dynamic_thresholding_percentile,
                dim = -1
            )

            s.clamp_(min = 1.)
            s = right_pad_dims_to(x_start, s)
            x_start = x_start.clamp(-s, s) / s
        else:
            x_start.clamp_(-1., 1.)

        mean_and_variance = noise_scheduler.q_posterior(x_start = x_start, x_t = x, t = t, t_next = t_next)
        return mean_and_variance, x_start

    @torch.no_grad()
    def p_sample(
        self,
        unet,
        x,
        t,
        *,
        noise_scheduler,
        t_next = None,
        text_embeds = None,
        text_mask = None,
        cond_images = None,
        cond_scale = 1.,
        self_cond = None,
        lowres_cond_img = None,
        lowres_noise_times = None,
        pred_objective = 'noise',
        dynamic_threshold = True
    ):
        b, *_, device = *x.shape, x.device
        (model_mean, _, model_log_variance), x_start = self.p_mean_variance(unet, x = x, t = t, t_next = t_next, noise_scheduler = noise_scheduler, text_embeds = text_embeds, text_mask = text_mask, cond_images = cond_images, cond_scale = cond_scale, lowres_cond_img = lowres_cond_img, self_cond = self_cond, lowres_noise_times = lowres_noise_times, pred_objective = pred_objective, dynamic_threshold = dynamic_threshold)
        noise = torch.randn_like(x)
        # no noise when t == 0
        is_last_sampling_timestep = (t_next == 0) if isinstance(noise_scheduler, GaussianDiffusionContinuousTimes) else (t == 0)
        nonzero_mask = (1 - is_last_sampling_timestep.float()).reshape(b, *((1,) * (len(x.shape) - 1)))
        pred = model_mean + nonzero_mask * (0.5 * model_log_variance).exp() * noise
        return pred, x_start

    @torch.no_grad()
    def p_sample_loop(
        self,
        unet,
        shape,
        *,
        noise_scheduler,
        lowres_cond_img = None,
        lowres_noise_times = None,
        text_embeds = None,
        text_mask = None,
        cond_images = None,
        inpaint_images = None,
        inpaint_masks = None,
        inpaint_resample_times = 5,
        init_images = None,
        skip_steps = None,
        cond_scale = 1,
        pred_objective = 'noise',
        dynamic_threshold = True,
        use_tqdm = True
    ):
        device = self.device

        batch = shape[0]
        img = torch.randn(shape, device = device)

        # for initialization with an image or video

        if exists(init_images):
            img += init_images

        # keep track of x0, for self conditioning

        x_start = None

        # prepare inpainting

        has_inpainting = exists(inpaint_images) and exists(inpaint_masks)
        resample_times = inpaint_resample_times if has_inpainting else 1

        if has_inpainting:
            inpaint_images = self.normalize_img(inpaint_images)
            inpaint_images = self.resize_to(inpaint_images, shape[-1])
            inpaint_masks = self.resize_to(rearrange(inpaint_masks, 'b ... -> b 1 ...').float(), shape[-1]).bool()

        # time

        timesteps = noise_scheduler.get_sampling_timesteps(batch, device = device)

        # whether to skip any steps

        skip_steps = default(skip_steps, 0)
        timesteps = timesteps[skip_steps:]

        for times, times_next in tqdm(timesteps, desc = 'sampling loop time step', total = len(timesteps), disable = not use_tqdm):
            is_last_timestep = times_next == 0

            for r in reversed(range(resample_times)):
                is_last_resample_step = r == 0

                if has_inpainting:
                    noised_inpaint_images, _ = noise_scheduler.q_sample(inpaint_images, t = times)
                    img = img * ~inpaint_masks + noised_inpaint_images * inpaint_masks

                self_cond = x_start if unet.self_cond else None

                img, x_start = self.p_sample(
                    unet,
                    img,
                    times,
                    t_next = times_next,
                    text_embeds = text_embeds,
                    text_mask = text_mask,
                    cond_images = cond_images,
                    cond_scale = cond_scale,
                    self_cond = self_cond,
                    lowres_cond_img = lowres_cond_img,
                    lowres_noise_times = lowres_noise_times,
                    noise_scheduler = noise_scheduler,
                    pred_objective = pred_objective,
                    dynamic_threshold = dynamic_threshold
                )

                if has_inpainting and not (is_last_resample_step or torch.all(is_last_timestep)):
                    renoised_img = noise_scheduler.q_sample_from_to(img, times_next, times)

                    img = torch.where(
                        self.right_pad_dims_to_datatype(is_last_timestep),
                        img,
                        renoised_img
                    )

        img.clamp_(-1., 1.)

        # final inpainting

        if has_inpainting:
            img = img * ~inpaint_masks + inpaint_images * inpaint_masks

        unnormalize_img = self.unnormalize_img(img)
        return unnormalize_img

    @torch.no_grad()
    @eval_decorator
    def sample(
        self,
        texts: List[str] = None,
        text_masks = None,
        text_embeds = None,
        video_frames = None,
        cond_images = None,
        inpaint_images = None,
        inpaint_masks = None,
        inpaint_resample_times = 5,
        init_images = None,
        skip_steps = None,
        batch_size = 1,
        cond_scale = 1.,
        lowres_sample_noise_level = None,
        start_at_unet_number = 1,
        start_image_or_video = None,
        stop_at_unet_number = None,
        return_all_unet_outputs = False,
        return_pil_images = False,
        device = None,
        use_tqdm = True
    ):
        device = default(device, self.device)
        self.reset_unets_all_one_device(device = device)

        cond_images = maybe(cast_uint8_images_to_float)(cond_images)

        if exists(texts) and not exists(text_embeds) and not self.unconditional:
            assert all([*map(len, texts)]), 'text cannot be empty'

            with autocast(enabled = False):
                text_embeds, text_masks = self.encode_text(texts, return_attn_mask = True)

            text_embeds, text_masks = map(lambda t: t.to(device), (text_embeds, text_masks))

        if not self.unconditional:
            assert exists(text_embeds), 'text must be passed in if the network was not trained without text `condition_on_text` must be set to `False` when training'

            text_masks = default(text_masks, lambda: torch.any(text_embeds != 0., dim = -1))
            batch_size = text_embeds.shape[0]

        if exists(inpaint_images):
            if self.unconditional:
                if batch_size == 1: # assume researcher wants to broadcast along inpainted images
                    batch_size = inpaint_images.shape[0]

            assert inpaint_images.shape[0] == batch_size, 'number of inpainting images must be equal to the specified batch size on sample `sample(batch_size=<int>)``'
            assert not (self.condition_on_text and inpaint_images.shape[0] != text_embeds.shape[0]), 'number of inpainting images must be equal to the number of text to be conditioned on'

        assert not (self.condition_on_text and not exists(text_embeds)), 'text or text encodings must be passed into imagen if specified'
        assert not (not self.condition_on_text and exists(text_embeds)), 'imagen specified not to be conditioned on text, yet it is presented'
        assert not (exists(text_embeds) and text_embeds.shape[-1] != self.text_embed_dim), f'invalid text embedding dimension being passed in (should be {self.text_embed_dim})'

        assert not (exists(inpaint_images) ^ exists(inpaint_masks)),  'inpaint images and masks must be both passed in to do inpainting'

        outputs = []

        is_cuda = next(self.parameters()).is_cuda
        device = next(self.parameters()).device

        lowres_sample_noise_level = default(lowres_sample_noise_level, self.lowres_sample_noise_level)

        num_unets = len(self.unets)

        # condition scaling

        cond_scale = cast_tuple(cond_scale, num_unets)

        # add frame dimension for video

        assert not (self.is_video and not exists(video_frames)), 'video_frames must be passed in on sample time if training on video'

        frame_dims = (video_frames,) if self.is_video else tuple()

        # for initial image and skipping steps

        init_images = cast_tuple(init_images, num_unets)
        init_images = [maybe(self.normalize_img)(init_image) for init_image in init_images]

        skip_steps = cast_tuple(skip_steps, num_unets)

        # handle starting at a unet greater than 1, for training only-upscaler training

        if start_at_unet_number > 1:
            assert start_at_unet_number <= num_unets, 'must start a unet that is less than the total number of unets'
            assert not exists(stop_at_unet_number) or start_at_unet_number <= stop_at_unet_number
            assert exists(start_image_or_video), 'starting image or video must be supplied if only doing upscaling'

            prev_image_size = self.image_sizes[start_at_unet_number - 2]
            img = self.resize_to(start_image_or_video, prev_image_size)

        # go through each unet in cascade

        for unet_number, unet, channel, image_size, noise_scheduler, pred_objective, dynamic_threshold, unet_cond_scale, unet_init_images, unet_skip_steps in tqdm(zip(range(1, num_unets + 1), self.unets, self.sample_channels, self.image_sizes, self.noise_schedulers, self.pred_objectives, self.dynamic_thresholding, cond_scale, init_images, skip_steps), disable = not use_tqdm):

            if unet_number < start_at_unet_number:
                continue

            assert not isinstance(unet, NullUnet), 'one cannot sample from null / placeholder unets'

            context = self.one_unet_in_gpu(unet = unet) if is_cuda else nullcontext()

            with context:
                lowres_cond_img = lowres_noise_times = None
                shape = (batch_size, channel, *frame_dims, image_size, image_size)

                if unet.lowres_cond:
                    lowres_noise_times = self.lowres_noise_schedule.get_times(batch_size, lowres_sample_noise_level, device = device)

                    lowres_cond_img = self.resize_to(img, image_size)

                    lowres_cond_img = self.normalize_img(lowres_cond_img)
                    lowres_cond_img, _ = self.lowres_noise_schedule.q_sample(x_start = lowres_cond_img, t = lowres_noise_times, noise = torch.randn_like(lowres_cond_img))

                if exists(unet_init_images):
                    unet_init_images = self.resize_to(unet_init_images, image_size)

                shape = (batch_size, self.channels, *frame_dims, image_size, image_size)

                img = self.p_sample_loop(
                    unet,
                    shape,
                    text_embeds = text_embeds,
                    text_mask = text_masks,
                    cond_images = cond_images,
                    inpaint_images = inpaint_images,
                    inpaint_masks = inpaint_masks,
                    inpaint_resample_times = inpaint_resample_times,
                    init_images = unet_init_images,
                    skip_steps = unet_skip_steps,
                    cond_scale = unet_cond_scale,
                    lowres_cond_img = lowres_cond_img,
                    lowres_noise_times = lowres_noise_times,
                    noise_scheduler = noise_scheduler,
                    pred_objective = pred_objective,
                    dynamic_threshold = dynamic_threshold,
                    use_tqdm = use_tqdm
                )

                outputs.append(img)

            if exists(stop_at_unet_number) and stop_at_unet_number == unet_number:
                break

        output_index = -1 if not return_all_unet_outputs else slice(None) # either return last unet output or all unet outputs

        if not return_pil_images:
            return outputs[output_index]

        if not return_all_unet_outputs:
            outputs = outputs[-1:]

        assert not self.is_video, 'converting sampled video tensor to video file is not supported yet'

        pil_images = list(map(lambda img: list(map(T.ToPILImage(), img.unbind(dim = 0))), outputs))

        return pil_images[output_index] # now you have a bunch of pillow images you can just .save(/where/ever/you/want.png)

    def p_losses(
        self,
        unet: Union[Unet, Unet3D, NullUnet, DistributedDataParallel],
        x_start,
        times,
        *,
        noise_scheduler,
        lowres_cond_img = None,
        lowres_aug_times = None,
        text_embeds = None,
        text_mask = None,
        cond_images = None,
        noise = None,
        times_next = None,
        pred_objective = 'noise',
        p2_loss_weight_gamma = 0.,
        random_crop_size = None
    ):
        is_video = x_start.ndim == 5

        noise = default(noise, lambda: torch.randn_like(x_start))

        # normalize to [-1, 1]

        x_start = self.normalize_img(x_start)
        lowres_cond_img = maybe(self.normalize_img)(lowres_cond_img)

        # random cropping during training
        # for upsamplers

        if exists(random_crop_size):
            if is_video:
                frames = x_start.shape[2]
                x_start, lowres_cond_img, noise = rearrange_many((x_start, lowres_cond_img, noise), 'b c f h w -> (b f) c h w')

            aug = K.RandomCrop((random_crop_size, random_crop_size), p = 1.)

            # make sure low res conditioner and image both get augmented the same way
            # detailed https://kornia.readthedocs.io/en/latest/augmentation.module.html?highlight=randomcrop#kornia.augmentation.RandomCrop
            x_start = aug(x_start)
            lowres_cond_img = aug(lowres_cond_img, params = aug._params)
            noise = aug(noise, params = aug._params)

            if is_video:
                x_start, lowres_cond_img, noise = rearrange_many((x_start, lowres_cond_img, noise), '(b f) c h w -> b c f h w', f = frames)

        # get x_t

        x_noisy, log_snr = noise_scheduler.q_sample(x_start = x_start, t = times, noise = noise)

        # also noise the lowres conditioning image
        # at sample time, they then fix the noise level of 0.1 - 0.3

        lowres_cond_img_noisy = None
        if exists(lowres_cond_img):
            lowres_aug_times = default(lowres_aug_times, times)
            lowres_cond_img_noisy, _ = self.lowres_noise_schedule.q_sample(x_start = lowres_cond_img, t = lowres_aug_times, noise = torch.randn_like(lowres_cond_img))

        # time condition

        noise_cond = noise_scheduler.get_condition(times)

        # unet kwargs

        unet_kwargs = dict(
            text_embeds = text_embeds,
            text_mask = text_mask,
            cond_images = cond_images,
            lowres_noise_times = self.lowres_noise_schedule.get_condition(lowres_aug_times),
            lowres_cond_img = lowres_cond_img_noisy,
            cond_drop_prob = self.cond_drop_prob,
        )

        # self condition if needed

        # Because 'unet' can be an instance of DistributedDataParallel coming from the
        # ImagenTrainer.unet_being_trained when invoking ImagenTrainer.forward(), we need to
        # access the member 'module' of the wrapped unet instance.
        self_cond = unet.module.self_cond if isinstance(unet, DistributedDataParallel) else unet

        if self_cond and random() < 0.5:
            with torch.no_grad():
                pred = unet.forward(
                    x_noisy,
                    noise_cond,
                    **unet_kwargs
                ).detach()

                x_start = noise_scheduler.predict_start_from_noise(x_noisy, t = times, noise = pred) if pred_objective == 'noise' else pred

                unet_kwargs = {**unet_kwargs, 'self_cond': x_start}

        # get prediction

        pred = unet.forward(
            x_noisy,
            noise_cond,
            **unet_kwargs
        )

        # prediction objective

        if pred_objective == 'noise':
            target = noise
        elif pred_objective == 'x_start':
            target = x_start
        else:
            raise ValueError(f'unknown objective {pred_objective}')

        # losses

        losses = self.loss_fn(pred, target, reduction = 'none')
        losses = reduce(losses, 'b ... -> b', 'mean')

        # p2 loss reweighting

        if p2_loss_weight_gamma > 0:
            loss_weight = (self.p2_loss_weight_k + log_snr.exp()) ** -p2_loss_weight_gamma
            losses = losses * loss_weight

        return losses.mean()

    def forward(
        self,
        images,
        unet: Union[Unet, Unet3D, NullUnet, DistributedDataParallel] = None,
        texts: List[str] = None,
        text_embeds = None,
        text_masks = None,
        unet_number = None,
        cond_images = None
    ):
        assert images.shape[-1] == images.shape[-2], f'the images you pass in must be a square, but received dimensions of {images.shape[2]}, {images.shape[-1]}'
        assert not (len(self.unets) > 1 and not exists(unet_number)), f'you must specify which unet you want trained, from a range of 1 to {len(self.unets)}, if you are training cascading DDPM (multiple unets)'
        unet_number = default(unet_number, 1)
        assert not exists(self.only_train_unet_number) or self.only_train_unet_number == unet_number, 'you can only train on unet #{self.only_train_unet_number}'

        images = cast_uint8_images_to_float(images)
        cond_images = maybe(cast_uint8_images_to_float)(cond_images)

        assert is_float_dtype(images.dtype), f'images tensor needs to be floats but {images.dtype} dtype found instead'

        unet_index = unet_number - 1

        unet = default(unet, lambda: self.get_unet(unet_number))

        assert not isinstance(unet, NullUnet), 'null unet cannot and should not be trained'

        noise_scheduler      = self.noise_schedulers[unet_index]
        p2_loss_weight_gamma = self.p2_loss_weight_gamma[unet_index]
        pred_objective       = self.pred_objectives[unet_index]
        target_image_size    = self.image_sizes[unet_index]
        random_crop_size     = self.random_crop_sizes[unet_index]
        prev_image_size      = self.image_sizes[unet_index - 1] if unet_index > 0 else None

        b, c, *_, h, w, device, is_video = *images.shape, images.device, images.ndim == 5

        check_shape(images, 'b c ...', c = self.channels)
        assert h >= target_image_size and w >= target_image_size

        frames = images.shape[2] if is_video else None

        times = noise_scheduler.sample_random_times(b, device = device)

        if exists(texts) and not exists(text_embeds) and not self.unconditional:
            assert all([*map(len, texts)]), 'text cannot be empty'
            assert len(texts) == len(images), 'number of text captions does not match up with the number of images given'

            with autocast(enabled = False):
                text_embeds, text_masks = self.encode_text(texts, return_attn_mask = True)

            text_embeds, text_masks = map(lambda t: t.to(images.device), (text_embeds, text_masks))

        if not self.unconditional:
            text_masks = default(text_masks, lambda: torch.any(text_embeds != 0., dim = -1))

        assert not (self.condition_on_text and not exists(text_embeds)), 'text or text encodings must be passed into decoder if specified'
        assert not (not self.condition_on_text and exists(text_embeds)), 'decoder specified not to be conditioned on text, yet it is presented'

        assert not (exists(text_embeds) and text_embeds.shape[-1] != self.text_embed_dim), f'invalid text embedding dimension being passed in (should be {self.text_embed_dim})'

        lowres_cond_img = lowres_aug_times = None
        if exists(prev_image_size):
            lowres_cond_img = self.resize_to(images, prev_image_size, clamp_range = self.input_image_range)
            lowres_cond_img = self.resize_to(lowres_cond_img, target_image_size, clamp_range = self.input_image_range)

            if self.per_sample_random_aug_noise_level:
                lowres_aug_times = self.lowres_noise_schedule.sample_random_times(b, device = device)
            else:
                lowres_aug_time = self.lowres_noise_schedule.sample_random_times(1, device = device)
                lowres_aug_times = repeat(lowres_aug_time, '1 -> b', b = b)

        images = self.resize_to(images, target_image_size)

        return self.p_losses(unet, images, times, text_embeds = text_embeds, text_mask = text_masks, cond_images = cond_images, noise_scheduler = noise_scheduler, lowres_cond_img = lowres_cond_img, lowres_aug_times = lowres_aug_times, pred_objective = pred_objective, p2_loss_weight_gamma = p2_loss_weight_gamma, random_crop_size = random_crop_size)<|MERGE_RESOLUTION|>--- conflicted
+++ resolved
@@ -2,11 +2,7 @@
 import copy
 from random import random
 from typing import List, Union
-<<<<<<< HEAD
-from tqdm.autonotebook import tqdm
-=======
 from tqdm.auto import tqdm
->>>>>>> f879ec90
 from functools import partial, wraps
 from contextlib import contextmanager, nullcontext
 from collections import namedtuple
@@ -1308,7 +1304,6 @@
 
             layer_cond_dim = cond_dim if layer_cross_attn or layer_use_linear_cross_attn else None
 
-<<<<<<< HEAD
             if self.inner_conditioning:
                 inner_use_linear = layer_use_linear_cross_attn
                 inner_cond_dim = layer_cond_dim
@@ -1316,15 +1311,12 @@
                 inner_use_linear = None
                 inner_cond_dim = None
 
-            transformer_block_klass = TransformerBlock if layer_attn else (LinearAttentionTransformerBlock if use_linear_attn else Identity)
-=======
             if layer_attn:
                 transformer_block_klass = TransformerBlock
             elif layer_use_linear_attn:
                 transformer_block_klass = LinearAttentionTransformerBlock
             else:
                 transformer_block_klass = Identity
->>>>>>> f879ec90
 
             current_dim = dim_in
 
@@ -1374,7 +1366,6 @@
 
             layer_cond_dim = cond_dim if layer_cross_attn or layer_use_linear_cross_attn else None
 
-<<<<<<< HEAD
             if self.inner_conditioning:
                 inner_use_linear = layer_use_linear_cross_attn
                 inner_cond_dim = layer_cond_dim
@@ -1382,15 +1373,12 @@
                 inner_use_linear = None
                 inner_cond_dim = None
 
-            transformer_block_klass = TransformerBlock if layer_attn else (LinearAttentionTransformerBlock if use_linear_attn else Identity)
-=======
             if layer_attn:
                 transformer_block_klass = TransformerBlock
             elif layer_use_linear_attn:
                 transformer_block_klass = LinearAttentionTransformerBlock
             else:
                 transformer_block_klass = Identity
->>>>>>> f879ec90
 
             skip_connect_dim = skip_connect_dims.pop()
 
