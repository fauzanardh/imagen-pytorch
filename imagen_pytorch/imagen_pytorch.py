import math
from random import random
from typing import List, Union
from beartype import beartype
from tqdm.auto import tqdm
from functools import partial, wraps
from contextlib import contextmanager, nullcontext
from pathlib import Path

import torch
import torch.nn.functional as F
from torch.nn.parallel import DistributedDataParallel
from torch import nn, einsum
from torch.cuda.amp import autocast
from torch.special import expm1
import torchvision.transforms as T

import kornia.augmentation as K
from resize_right import resize, interp_methods

<<<<<<< HEAD
from einops import rearrange, repeat, reduce
from einops.layers.torch import Rearrange
=======
from einops import rearrange, repeat, reduce, pack, unpack
from einops.layers.torch import Rearrange, Reduce
>>>>>>> 4891c023
from einops_exts import rearrange_many, repeat_many, check_shape

from imagen_pytorch.t5_encoder import t5_encode_text, get_encoded_dim, DEFAULT_T5_NAME
from imagen_pytorch.imagen_video.imagen_video import Unet3D, resize_video_to


# helper functions
def exists(val):
    return val is not None


def identity(t, *args, **kwargs):
    return t


def first(arr, d=None):
    if len(arr) == 0:
        return d
    return arr[0]


def maybe(fn):
    @wraps(fn)
    def inner(x):
        if not exists(x):
            return x
        return fn(x)

    return inner


def once(fn):
    called = False

    @wraps(fn)
    def inner(x):
        nonlocal called
        if called:
            return
        called = True
        return fn(x)

    return inner


print_once = once(print)


def default(val, d):
    if exists(val):
        return val
    return d() if callable(d) else d


def cast_tuple(val, length=None):
    if isinstance(val, list):
        val = tuple(val)

    output = val if isinstance(val, tuple) else ((val,) * default(length, 1))

    if exists(length):
        assert len(output) == length

    return output


def is_float_dtype(dtype):
    return any(
        [
            dtype == float_dtype
            for float_dtype in (
                torch.float64,
                torch.float32,
                torch.float16,
                torch.bfloat16,
            )
        ]
    )


def cast_uint8_images_to_float(images):
    if not images.dtype == torch.uint8:
        return images
    return images / 255


def module_device(module):
    return next(module.parameters()).device


def zero_init_(m):
    nn.init.zeros_(m.weight)
    if exists(m.bias):
        nn.init.zeros_(m.bias)


def eval_decorator(fn):
    def inner(model, *args, **kwargs):
        was_training = model.training
        model.eval()
        out = fn(model, *args, **kwargs)
        model.train(was_training)
        return out

    return inner


def pad_tuple_to_length(t, length, fillvalue=None):
    remain_length = length - len(t)
    if remain_length <= 0:
        return t
    return (*t, *((fillvalue,) * remain_length))


# helper classes
class Identity(nn.Module):
    def __init__(self, *args, **kwargs):
        super().__init__()

    def forward(self, x, *args, **kwargs):
        return x


# tensor helpers
def log(t, eps: float = 1e-12):
    return torch.log(t.clamp(min=eps))


def l2norm(t):
    return F.normalize(t, dim=-1)


def right_pad_dims_to(x, t):
    padding_dims = x.ndim - t.ndim
    if padding_dims <= 0:
        return t
    return t.view(*t.shape, *((1,) * padding_dims))


def masked_mean(t, *, dim, mask=None):
    if not exists(mask):
        return t.mean(dim=dim)

    denom = mask.sum(dim=dim, keepdim=True)
    mask = rearrange(mask, "b n -> b n 1")
    masked_t = t.masked_fill(~mask, 0.0)

    return masked_t.sum(dim=dim) / denom.clamp(min=1e-5)


def resize_image_to(image, target_image_size, clamp_range=(-1, 1)):
    orig_image_size = image.shape[-1]

    if orig_image_size == target_image_size:
        return image

    scale_factors = target_image_size / orig_image_size
    image = resize(
        image,
        scale_factors=scale_factors,
        interp_method=interp_methods.lanczos3,
        antialiasing=True,
        pad_mode="reflect",
    )

    return image.clamp(*clamp_range)


# image normalization functions
# ddpms expect images to be in the range of -1 to 1
def normalize_neg_one_to_one(img):
    return img * 2 - 1


def unnormalize_zero_to_one(normed_img):
    return (normed_img + 1) * 0.5


# classifier free guidance functions
def prob_mask_like(shape, prob, device):
    if prob == 1:
        return torch.ones(shape, device=device, dtype=torch.bool)
    elif prob == 0:
        return torch.zeros(shape, device=device, dtype=torch.bool)
    else:
        return torch.zeros(shape, device=device).float().uniform_(0, 1) < prob


# gaussian diffusion with continuous time helper functions and classes
# large part of this was thanks to @crowsonkb at https://github.com/crowsonkb/v-diffusion-jax/blob/master/diffusion/utils.py
@torch.jit.script
def beta_linear_log_snr(t):
    return -torch.log(expm1(1e-4 + 10 * (t**2)))


@torch.jit.script
def alpha_cosine_log_snr(t, s: float = 0.008):
    return -log(
        (torch.cos((t + s) / (1 + s) * math.pi * 0.5) ** -2) - 1, eps=1e-5
    )  # not sure if this accounts for beta being clipped to 0.999 in discrete version


def log_snr_to_alpha_sigma(log_snr):
    return torch.sqrt(torch.sigmoid(log_snr)), torch.sqrt(torch.sigmoid(-log_snr))


class GaussianDiffusionContinuousTimes(nn.Module):
    def __init__(self, *, noise_schedule, timesteps=1000):
        super().__init__()

        if noise_schedule == "linear":
            self.log_snr = beta_linear_log_snr
        elif noise_schedule == "cosine":
            self.log_snr = alpha_cosine_log_snr
        else:
            raise ValueError(f"invalid noise schedule {noise_schedule}")

        self.num_timesteps = timesteps

    def get_times(self, batch_size, noise_level, *, device):
        return torch.full(
            (batch_size,), noise_level, device=device, dtype=torch.float32
        )

<<<<<<< HEAD
    def sample_random_times(self, batch_size, max_thres=0.999, *, device):
        return torch.zeros((batch_size,), device=device).float().uniform_(0, max_thres)
=======
    def sample_random_times(self, batch_size, *, device):
        return torch.zeros((batch_size,), device = device).float().uniform_(0, 1)
>>>>>>> 4891c023

    def get_condition(self, times):
        return maybe(self.log_snr)(times)

    def get_sampling_timesteps(self, batch, *, device):
        times = torch.linspace(1.0, 0.0, self.num_timesteps + 1, device=device)
        times = repeat(times, "t -> b t", b=batch)
        times = torch.stack((times[:, :-1], times[:, 1:]), dim=0)
        times = times.unbind(dim=-1)
        return times

    def q_posterior(self, x_start, x_t, t, *, t_next=None):
        t_next = default(t_next, lambda: (t - 1.0 / self.num_timesteps).clamp(min=0.0))

        """ https://openreview.net/attachment?id=2LdBqxc1Yv&name=supplementary_material """
        log_snr = self.log_snr(t)
        log_snr_next = self.log_snr(t_next)
        log_snr, log_snr_next = map(
            partial(right_pad_dims_to, x_t), (log_snr, log_snr_next)
        )

        alpha, sigma = log_snr_to_alpha_sigma(log_snr)
        alpha_next, sigma_next = log_snr_to_alpha_sigma(log_snr_next)

        # c - as defined near eq 33
        c = -expm1(log_snr - log_snr_next)
        posterior_mean = alpha_next * (x_t * (1 - c) / alpha + c * x_start)

        # following (eq. 33)
        posterior_variance = (sigma_next**2) * c
        posterior_log_variance_clipped = log(posterior_variance, eps=1e-20)
        return posterior_mean, posterior_variance, posterior_log_variance_clipped

    def q_sample(self, x_start, t, noise=None):
        dtype = x_start.dtype

        if isinstance(t, float):
            batch = x_start.shape[0]
            t = torch.full((batch,), t, device=x_start.device, dtype=dtype)

        noise = default(noise, lambda: torch.randn_like(x_start))
        log_snr = self.log_snr(t).type(dtype)
        log_snr_padded_dim = right_pad_dims_to(x_start, log_snr)
        alpha, sigma = log_snr_to_alpha_sigma(log_snr_padded_dim)

        return alpha * x_start + sigma * noise, log_snr, alpha, sigma

    def q_sample_from_to(self, x_from, from_t, to_t, noise=None):
        shape, device, dtype = x_from.shape, x_from.device, x_from.dtype
        batch = shape[0]

        if isinstance(from_t, float):
            from_t = torch.full((batch,), from_t, device=device, dtype=dtype)

        if isinstance(to_t, float):
            to_t = torch.full((batch,), to_t, device=device, dtype=dtype)

        noise = default(noise, lambda: torch.randn_like(x_from))

        log_snr = self.log_snr(from_t)
        log_snr_padded_dim = right_pad_dims_to(x_from, log_snr)
        alpha, sigma = log_snr_to_alpha_sigma(log_snr_padded_dim)

        log_snr_to = self.log_snr(to_t)
        log_snr_padded_dim_to = right_pad_dims_to(x_from, log_snr_to)
        alpha_to, sigma_to = log_snr_to_alpha_sigma(log_snr_padded_dim_to)

        return (
            x_from * (alpha_to / alpha)
            + noise * (sigma_to * alpha - sigma * alpha_to) / alpha
        )

    def predict_start_from_v(self, x_t, t, v):
        log_snr = self.log_snr(t)
        log_snr = right_pad_dims_to(x_t, log_snr)
        alpha, sigma = log_snr_to_alpha_sigma(log_snr)
        return alpha * x_t - sigma * v

    def predict_start_from_noise(self, x_t, t, noise):
        log_snr = self.log_snr(t)
        log_snr = right_pad_dims_to(x_t, log_snr)
        alpha, sigma = log_snr_to_alpha_sigma(log_snr)
        return (x_t - sigma * noise) / alpha.clamp(min=1e-8)


# norms and residuals
class LayerNorm(nn.Module):
    def __init__(self, feats, stable=False, dim=-1):
        super().__init__()
        self.stable = stable
        self.dim = dim

        self.g = nn.Parameter(torch.ones(feats, *((1,) * (-dim - 1))))

    def forward(self, x):
        dtype, dim = x.dtype, self.dim

        if self.stable:
            x = x / x.amax(dim=dim, keepdim=True).detach()

        eps = 1e-5 if x.dtype == torch.float32 else 1e-3
        var = torch.var(x, dim=dim, unbiased=False, keepdim=True)
        mean = torch.mean(x, dim=dim, keepdim=True)

        return (x - mean) * (var + eps).rsqrt().type(dtype) * self.g.type(dtype)


ChanLayerNorm = partial(LayerNorm, dim=-3)


class Always:
    def __init__(self, val):
        self.val = val

    def __call__(self, *args, **kwargs):
        return self.val


class Residual(nn.Module):
    def __init__(self, fn):
        super().__init__()
        self.fn = fn

    def forward(self, x, **kwargs):
        return self.fn(x, **kwargs) + x


class Parallel(nn.Module):
    def __init__(self, *fns):
        super().__init__()
        self.fns = nn.ModuleList(fns)

    def forward(self, x):
        outputs = [fn(x) for fn in self.fns]
        return sum(outputs)


# attention pooling
class PerceiverAttention(nn.Module):
    def __init__(self, *, dim, dim_head=64, heads=8, cosine_sim_attn=False):
        super().__init__()
        self.scale = dim_head**-0.5 if not cosine_sim_attn else 1
        self.cosine_sim_attn = cosine_sim_attn
        self.cosine_sim_scale = 16 if cosine_sim_attn else 1

        self.heads = heads
        inner_dim = dim_head * heads

        self.norm = nn.LayerNorm(dim)
        self.norm_latents = nn.LayerNorm(dim)

        self.to_q = nn.Linear(dim, inner_dim, bias=False)
        self.to_kv = nn.Linear(dim, inner_dim * 2, bias=False)

        self.to_out = nn.Sequential(
            nn.Linear(inner_dim, dim, bias=False), nn.LayerNorm(dim)
        )

    def forward(self, x, latents, mask=None):
        x = self.norm(x)
        latents = self.norm_latents(latents)

        h = self.heads

        q = self.to_q(latents)

        # the paper differs from Perceiver in which they also concat the key / values derived from the latents to be attended to
        kv_input = torch.cat((x, latents), dim=-2)
        k, v = self.to_kv(kv_input).chunk(2, dim=-1)

        q, k, v = rearrange_many((q, k, v), "b n (h d) -> b h n d", h=h)

        q = q * self.scale

        # cosine sim attention
        if self.cosine_sim_attn:
            q, k = map(l2norm, (q, k))

        # similarities and masking
        sim = einsum("... i d, ... j d  -> ... i j", q, k) * self.cosine_sim_scale

        if exists(mask):
            max_neg_value = -torch.finfo(sim.dtype).max
            mask = F.pad(mask, (0, latents.shape[-2]), value=True)
            mask = rearrange(mask, "b j -> b 1 1 j")
            sim = sim.masked_fill(~mask, max_neg_value)

        # attention
        attn = sim.softmax(dim=-1, dtype=torch.float32)
        attn = attn.to(sim.dtype)

        out = einsum("... i j, ... j d -> ... i d", attn, v)
        out = rearrange(out, "b h n d -> b n (h d)", h=h)
        return self.to_out(out)


class PerceiverResampler(nn.Module):
    def __init__(
        self,
        *,
        dim,
        depth,
        dim_head=64,
        heads=8,
        num_latents=64,
        num_latents_mean_pooled=4,  # number of latents derived from mean pooled representation of the sequence
        max_seq_len=512,
        ff_mult=4,
        cosine_sim_attn=False,
    ):
        super().__init__()
        self.pos_emb = nn.Embedding(max_seq_len, dim)

        self.latents = nn.Parameter(torch.randn(num_latents, dim))

        self.to_latents_from_mean_pooled_seq = None

        if num_latents_mean_pooled > 0:
            self.to_latents_from_mean_pooled_seq = nn.Sequential(
                LayerNorm(dim),
                nn.Linear(dim, dim * num_latents_mean_pooled),
                Rearrange("b (n d) -> b n d", n=num_latents_mean_pooled),
            )

        self.layers = nn.ModuleList([])
        for _ in range(depth):
            self.layers.append(
                nn.ModuleList(
                    [
                        PerceiverAttention(
                            dim=dim,
                            dim_head=dim_head,
                            heads=heads,
                            cosine_sim_attn=cosine_sim_attn,
                        ),
                        FeedForward(dim=dim, mult=ff_mult),
                    ]
                )
            )

    def forward(self, x, mask=None):
        n, device = x.shape[1], x.device
        pos_emb = self.pos_emb(torch.arange(n, device=device))

        x_with_pos = x + pos_emb

        latents = repeat(self.latents, "n d -> b n d", b=x.shape[0])

        if exists(self.to_latents_from_mean_pooled_seq):
            meanpooled_seq = masked_mean(
                x,
                dim=1,
                mask=torch.ones(x.shape[:2], device=x.device, dtype=torch.bool),
            )
            meanpooled_latents = self.to_latents_from_mean_pooled_seq(meanpooled_seq)
            latents = torch.cat((meanpooled_latents, latents), dim=-2)

        for attn, ff in self.layers:
            latents = attn(x_with_pos, latents, mask=mask) + latents
            latents = ff(latents) + latents

        return latents


# attention
class Attention(nn.Module):
    def __init__(
        self, dim, *, dim_head=64, heads=8, context_dim=None, cosine_sim_attn=False
    ):
        super().__init__()
        self.scale = dim_head**-0.5 if not cosine_sim_attn else 1.0
        self.cosine_sim_attn = cosine_sim_attn
        self.cosine_sim_scale = 16 if cosine_sim_attn else 1

        self.heads = heads
        inner_dim = dim_head * heads

        self.norm = LayerNorm(dim)

        self.null_kv = nn.Parameter(torch.randn(2, dim_head))
        self.to_q = nn.Linear(dim, inner_dim, bias=False)
        self.to_kv = nn.Linear(dim, dim_head * 2, bias=False)

        self.to_context = (
            nn.Sequential(
                nn.LayerNorm(context_dim), nn.Linear(context_dim, dim_head * 2)
            )
            if exists(context_dim)
            else None
        )

        self.to_out = nn.Sequential(
            nn.Linear(inner_dim, dim, bias=False), LayerNorm(dim)
        )

    def forward(self, x, context=None, mask=None, attn_bias=None):
        b = x.shape[0]

        x = self.norm(x)

        q, k, v = (self.to_q(x), *self.to_kv(x).chunk(2, dim=-1))

        q = rearrange(q, "b n (h d) -> b h n d", h=self.heads)
        q = q * self.scale

        # add null key / value for classifier free guidance in prior net
        nk, nv = repeat_many(self.null_kv.unbind(dim=-2), "d -> b 1 d", b=b)
        k = torch.cat((nk, k), dim=-2)
        v = torch.cat((nv, v), dim=-2)

        # add text conditioning, if present
        if exists(context):
            assert exists(self.to_context)
            ck, cv = self.to_context(context).chunk(2, dim=-1)
            k = torch.cat((ck, k), dim=-2)
            v = torch.cat((cv, v), dim=-2)

        # cosine sim attention
        if self.cosine_sim_attn:
            q, k = map(l2norm, (q, k))

        # calculate query / key similarities
        sim = einsum("b h i d, b j d -> b h i j", q, k) * self.cosine_sim_scale

        # relative positional encoding (T5 style)
        if exists(attn_bias):
            sim = sim + attn_bias

        # masking
        max_neg_value = -torch.finfo(sim.dtype).max

        if exists(mask):
            mask = F.pad(mask, (1, 0), value=True)
            mask = rearrange(mask, "b j -> b 1 1 j")
            sim = sim.masked_fill(~mask, max_neg_value)

        # attention
        attn = sim.softmax(dim=-1, dtype=torch.float32)
        attn = attn.to(sim.dtype)

        # aggregate values
        out = einsum("b h i j, b j d -> b h i d", attn, v)

        out = rearrange(out, "b h n d -> b n (h d)")
        return self.to_out(out)


# decoder
def Upsample(dim, dim_out=None):
    dim_out = default(dim_out, dim)

    return nn.Sequential(
        nn.Upsample(scale_factor=2, mode="nearest"),
        nn.Conv2d(dim, dim_out, 3, padding=1),
    )


class PixelShuffleUpsample(nn.Module):
    """
    code shared by @MalumaDev at DALLE2-pytorch for addressing checkboard artifacts
    https://arxiv.org/ftp/arxiv/papers/1707/1707.02937.pdf
    """

    def __init__(self, dim, dim_out=None):
        super().__init__()
        dim_out = default(dim_out, dim)
        conv = nn.Conv2d(dim, dim_out * 4, 1)

        self.net = nn.Sequential(conv, nn.SiLU(), nn.PixelShuffle(2))

        self.init_conv_(conv)

    def init_conv_(self, conv):
        o, i, h, w = conv.weight.shape
        conv_weight = torch.empty(o // 4, i, h, w)
        nn.init.kaiming_uniform_(conv_weight)
        conv_weight = repeat(conv_weight, "o ... -> (o 4) ...")

        conv.weight.data.copy_(conv_weight)
        nn.init.zeros_(conv.bias.data)

    def forward(self, x):
        return self.net(x)


def Downsample(dim, dim_out=None):
    # https://arxiv.org/abs/2208.03641 shows this is the most optimal way to downsample
    # named SP-conv in the paper, but basically a pixel unshuffle
    dim_out = default(dim_out, dim)
    return nn.Sequential(
        Rearrange("b c (h s1) (w s2) -> b (c s1 s2) h w", s1=2, s2=2),
        nn.Conv2d(dim * 4, dim_out, 1),
    )


class SinusoidalPosEmb(nn.Module):
    def __init__(self, dim):
        super().__init__()
        self.dim = dim

    def forward(self, x):
        half_dim = self.dim // 2
        emb = math.log(10000) / (half_dim - 1)
        emb = torch.exp(torch.arange(half_dim, device=x.device) * -emb)
        emb = rearrange(x, "i -> i 1") * rearrange(emb, "j -> 1 j")
        return torch.cat((emb.sin(), emb.cos()), dim=-1)


class LearnedSinusoidalPosEmb(nn.Module):
    """following @crowsonkb 's lead with learned sinusoidal pos emb"""

    """ https://github.com/crowsonkb/v-diffusion-jax/blob/master/diffusion/models/danbooru_128.py#L8 """

    def __init__(self, dim):
        super().__init__()
        assert (dim % 2) == 0
        half_dim = dim // 2
        self.weights = nn.Parameter(torch.randn(half_dim))

    def forward(self, x):
        x = rearrange(x, "b -> b 1")
        freqs = x * rearrange(self.weights, "d -> 1 d") * 2 * math.pi
        fouriered = torch.cat((freqs.sin(), freqs.cos()), dim=-1)
        fouriered = torch.cat((x, fouriered), dim=-1)
        return fouriered


class Block(nn.Module):
    def __init__(self, dim, dim_out, groups=8, norm=True):
        super().__init__()
        self.groupnorm = nn.GroupNorm(groups, dim) if norm else Identity()
        self.activation = nn.SiLU()
        self.project = nn.Conv2d(dim, dim_out, 3, padding=1)

    def forward(self, x, scale_shift=None):
        x = self.groupnorm(x)

        if exists(scale_shift):
            scale, shift = scale_shift
            x = x * (scale + 1) + shift

        x = self.activation(x)
        return self.project(x)


class ResnetBlock(nn.Module):
    def __init__(
        self,
        dim,
        dim_out,
        *,
        cond_dim=None,
        time_cond_dim=None,
        groups=8,
        linear_attn=False,
        use_gca=False,
        squeeze_excite=False,
        **attn_kwargs,
    ):
        super().__init__()

        self.time_mlp = None

        if exists(time_cond_dim):
            self.time_mlp = nn.Sequential(
                nn.SiLU(), nn.Linear(time_cond_dim, dim_out * 2)
            )

        self.cross_attn = None

        if exists(cond_dim):
            attn_klass = CrossAttention if not linear_attn else LinearCrossAttention

<<<<<<< HEAD
            self.cross_attn = EinopsToAndFrom(
                "b c h w",
                "b (h w) c",
                attn_klass(dim=dim_out, context_dim=cond_dim, **attn_kwargs),
=======
            self.cross_attn = attn_klass(
                dim = dim_out,
                context_dim = cond_dim,
                **attn_kwargs
>>>>>>> 4891c023
            )

        self.block1 = Block(dim, dim_out, groups=groups)
        self.block2 = Block(dim_out, dim_out, groups=groups)

        self.gca = (
            GlobalContext(dim_in=dim_out, dim_out=dim_out) if use_gca else Always(1)
        )

        self.res_conv = nn.Conv2d(dim, dim_out, 1) if dim != dim_out else Identity()

    def forward(self, x, time_emb=None, cond=None):

        scale_shift = None
        if exists(self.time_mlp) and exists(time_emb):
            time_emb = self.time_mlp(time_emb)
            time_emb = rearrange(time_emb, "b c -> b c 1 1")
            scale_shift = time_emb.chunk(2, dim=1)

        h = self.block1(x)

        if exists(self.cross_attn):
            assert exists(cond)
<<<<<<< HEAD
            h = self.cross_attn(h, context=cond) + h
=======
            h = rearrange(h, 'b c h w -> b h w c')
            h, ps = pack([h], 'b * c')
            h = self.cross_attn(h, context = cond) + h
            h, = unpack(h, ps, 'b * c')
            h = rearrange(h, 'b h w c -> b c h w')
>>>>>>> 4891c023

        h = self.block2(h, scale_shift=scale_shift)

        h = h * self.gca(h)

        return h + self.res_conv(x)


class CrossAttention(nn.Module):
    def __init__(
        self,
        dim,
        *,
        context_dim=None,
        dim_head=64,
        heads=8,
        norm_context=False,
        cosine_sim_attn=False,
    ):
        super().__init__()
        self.scale = dim_head**-0.5 if not cosine_sim_attn else 1.0
        self.cosine_sim_attn = cosine_sim_attn
        self.cosine_sim_scale = 16 if cosine_sim_attn else 1

        self.heads = heads
        inner_dim = dim_head * heads

        context_dim = default(context_dim, dim)

        self.norm = LayerNorm(dim)
        self.norm_context = LayerNorm(context_dim) if norm_context else Identity()

        self.null_kv = nn.Parameter(torch.randn(2, dim_head))
        self.to_q = nn.Linear(dim, inner_dim, bias=False)
        self.to_kv = nn.Linear(context_dim, inner_dim * 2, bias=False)

        self.to_out = nn.Sequential(
            nn.Linear(inner_dim, dim, bias=False), LayerNorm(dim)
        )

    def forward(self, x, context, mask=None):
        b = x.shape[0]

        x = self.norm(x)
        context = self.norm_context(context)

        q, k, v = (self.to_q(x), *self.to_kv(context).chunk(2, dim=-1))

        q, k, v = rearrange_many((q, k, v), "b n (h d) -> b h n d", h=self.heads)

        # add null key / value for classifier free guidance in prior net
        nk, nv = repeat_many(
            self.null_kv.unbind(dim=-2), "d -> b h 1 d", h=self.heads, b=b
        )

        k = torch.cat((nk, k), dim=-2)
        v = torch.cat((nv, v), dim=-2)

        q = q * self.scale

        # cosine sim attention
        if self.cosine_sim_attn:
            q, k = map(l2norm, (q, k))

        # similarities
        sim = einsum("b h i d, b h j d -> b h i j", q, k) * self.cosine_sim_scale

        # masking
        max_neg_value = -torch.finfo(sim.dtype).max

        if exists(mask):
            mask = F.pad(mask, (1, 0), value=True)
            mask = rearrange(mask, "b j -> b 1 1 j")
            sim = sim.masked_fill(~mask, max_neg_value)

        attn = sim.softmax(dim=-1, dtype=torch.float32)
        attn = attn.to(sim.dtype)

        out = einsum("b h i j, b h j d -> b h i d", attn, v)
        out = rearrange(out, "b h n d -> b n (h d)")
        return self.to_out(out)


class LinearCrossAttention(CrossAttention):
    def forward(self, x, context, mask=None):
        b = x.shape[0]

        x = self.norm(x)
        context = self.norm_context(context)

        q, k, v = (self.to_q(x), *self.to_kv(context).chunk(2, dim=-1))

        q, k, v = rearrange_many((q, k, v), "b n (h d) -> (b h) n d", h=self.heads)

        # add null key / value for classifier free guidance in prior net
        nk, nv = repeat_many(
            self.null_kv.unbind(dim=-2), "d -> (b h) 1 d", h=self.heads, b=b
        )

        k = torch.cat((nk, k), dim=-2)
        v = torch.cat((nv, v), dim=-2)

        # masking
        max_neg_value = -torch.finfo(x.dtype).max

        if exists(mask):
            mask = F.pad(mask, (1, 0), value=True)
            mask = rearrange(mask, "b n -> b n 1")
            k = k.masked_fill(~mask, max_neg_value)
            v = v.masked_fill(~mask, 0.0)

        # linear attention
        q = q.softmax(dim=-1)
        k = k.softmax(dim=-2)

        q = q * self.scale

        context = einsum("b n d, b n e -> b d e", k, v)
        out = einsum("b n d, b d e -> b n e", q, context)
        out = rearrange(out, "(b h) n d -> b n (h d)", h=self.heads)
        return self.to_out(out)


class LinearAttention(nn.Module):
    def __init__(
        self, dim, dim_head=32, heads=8, dropout=0.05, context_dim=None, **kwargs
    ):
        super().__init__()
        self.scale = dim_head**-0.5
        self.heads = heads
        inner_dim = dim_head * heads
        self.norm = ChanLayerNorm(dim)

        self.nonlin = nn.SiLU()

        self.to_q = nn.Sequential(
            nn.Dropout(dropout),
            nn.Conv2d(dim, inner_dim, 1, bias=False),
            nn.Conv2d(inner_dim, inner_dim, 3, bias=False, padding=1, groups=inner_dim),
        )

        self.to_k = nn.Sequential(
            nn.Dropout(dropout),
            nn.Conv2d(dim, inner_dim, 1, bias=False),
            nn.Conv2d(inner_dim, inner_dim, 3, bias=False, padding=1, groups=inner_dim),
        )

        self.to_v = nn.Sequential(
            nn.Dropout(dropout),
            nn.Conv2d(dim, inner_dim, 1, bias=False),
            nn.Conv2d(inner_dim, inner_dim, 3, bias=False, padding=1, groups=inner_dim),
        )

        self.to_context = (
            nn.Sequential(
                nn.LayerNorm(context_dim),
                nn.Linear(context_dim, inner_dim * 2, bias=False),
            )
            if exists(context_dim)
            else None
        )

        self.to_out = nn.Sequential(
            nn.Conv2d(inner_dim, dim, 1, bias=False), ChanLayerNorm(dim)
        )

    def forward(self, fmap, context=None):
        h, x, y = self.heads, *fmap.shape[-2:]

        fmap = self.norm(fmap)
        q, k, v = map(lambda fn: fn(fmap), (self.to_q, self.to_k, self.to_v))
        q, k, v = rearrange_many((q, k, v), "b (h c) x y -> (b h) (x y) c", h=h)

        if exists(context):
            assert exists(self.to_context)
            ck, cv = self.to_context(context).chunk(2, dim=-1)
            ck, cv = rearrange_many((ck, cv), "b n (h d) -> (b h) n d", h=h)
            k = torch.cat((k, ck), dim=-2)
            v = torch.cat((v, cv), dim=-2)

        q = q.softmax(dim=-1)
        k = k.softmax(dim=-2)

        q = q * self.scale

        context = einsum("b n d, b n e -> b d e", k, v)
        out = einsum("b n d, b d e -> b n e", q, context)
        out = rearrange(out, "(b h) (x y) d -> b (h d) x y", h=h, x=x, y=y)

        out = self.nonlin(out)
        return self.to_out(out)


class GlobalContext(nn.Module):
    """basically a superior form of squeeze-excitation that is attention-esque"""

    def __init__(self, *, dim_in, dim_out):
        super().__init__()
        self.to_k = nn.Conv2d(dim_in, 1, 1)
        hidden_dim = max(3, dim_out // 2)

        self.net = nn.Sequential(
            nn.Conv2d(dim_in, hidden_dim, 1),
            nn.SiLU(),
            nn.Conv2d(hidden_dim, dim_out, 1),
            nn.Sigmoid(),
        )

    def forward(self, x):
        context = self.to_k(x)
        x, context = rearrange_many((x, context), "b n ... -> b n (...)")
        out = einsum("b i n, b c n -> b c i", context.softmax(dim=-1), x)
        out = rearrange(out, "... -> ... 1")
        return self.net(out)


def FeedForward(dim, mult=2):
    hidden_dim = int(dim * mult)
    return nn.Sequential(
        LayerNorm(dim),
        nn.Linear(dim, hidden_dim, bias=False),
        nn.GELU(),
        LayerNorm(hidden_dim),
        nn.Linear(hidden_dim, dim, bias=False),
    )


def ChanFeedForward(
    dim, mult=2
):  # in paper, it seems for self attention layers they did feedforwards with twice channel width
    hidden_dim = int(dim * mult)
    return nn.Sequential(
        ChanLayerNorm(dim),
        nn.Conv2d(dim, hidden_dim, 1, bias=False),
        nn.GELU(),
        ChanLayerNorm(hidden_dim),
        nn.Conv2d(hidden_dim, dim, 1, bias=False),
    )


class TransformerBlock(nn.Module):
    def __init__(
        self,
        dim,
        *,
        depth=1,
        heads=8,
        dim_head=32,
        ff_mult=2,
        context_dim=None,
        cosine_sim_attn=False,
    ):
        super().__init__()
        self.layers = nn.ModuleList([])

        for _ in range(depth):
<<<<<<< HEAD
            self.layers.append(
                nn.ModuleList(
                    [
                        EinopsToAndFrom(
                            "b c h w",
                            "b (h w) c",
                            Attention(
                                dim=dim,
                                heads=heads,
                                dim_head=dim_head,
                                context_dim=context_dim,
                                cosine_sim_attn=cosine_sim_attn,
                            ),
                        ),
                        ChanFeedForward(dim=dim, mult=ff_mult),
                    ]
                )
            )

    def forward(self, x, context=None):
=======
            self.layers.append(nn.ModuleList([
                Attention(dim = dim, heads = heads, dim_head = dim_head, context_dim = context_dim, cosine_sim_attn = cosine_sim_attn),
                FeedForward(dim = dim, mult = ff_mult)
            ]))

    def forward(self, x, context = None):
        x = rearrange(x, 'b c h w -> b h w c')
        x, ps = pack([x], 'b * c')

>>>>>>> 4891c023
        for attn, ff in self.layers:
            x = attn(x, context=context) + x
            x = ff(x) + x

        x, = unpack(x, ps, 'b * c')
        x = rearrange(x, 'b h w c -> b c h w')
        return x


class LinearAttentionTransformerBlock(nn.Module):
    def __init__(
        self,
        dim,
        *,
        depth=1,
        heads=8,
        dim_head=32,
        ff_mult=2,
        context_dim=None,
        **kwargs,
    ):
        super().__init__()
        self.layers = nn.ModuleList([])

        for _ in range(depth):
            self.layers.append(
                nn.ModuleList(
                    [
                        LinearAttention(
                            dim=dim,
                            heads=heads,
                            dim_head=dim_head,
                            context_dim=context_dim,
                        ),
                        ChanFeedForward(dim=dim, mult=ff_mult),
                    ]
                )
            )

    def forward(self, x, context=None):
        for attn, ff in self.layers:
            x = attn(x, context=context) + x
            x = ff(x) + x
        return x


class CrossEmbedLayer(nn.Module):
    def __init__(self, dim_in, kernel_sizes, dim_out=None, stride=2):
        super().__init__()
        assert all([*map(lambda t: (t % 2) == (stride % 2), kernel_sizes)])
        dim_out = default(dim_out, dim_in)

        kernel_sizes = sorted(kernel_sizes)
        num_scales = len(kernel_sizes)

        # calculate the dimension at each scale
        dim_scales = [int(dim_out / (2**i)) for i in range(1, num_scales)]
        dim_scales = [*dim_scales, dim_out - sum(dim_scales)]

        self.convs = nn.ModuleList([])
        for kernel, dim_scale in zip(kernel_sizes, dim_scales):
            self.convs.append(
                nn.Conv2d(
                    dim_in,
                    dim_scale,
                    kernel,
                    stride=stride,
                    padding=(kernel - stride) // 2,
                )
            )

    def forward(self, x):
        fmaps = tuple(map(lambda conv: conv(x), self.convs))
        return torch.cat(fmaps, dim=1)


class UpsampleCombiner(nn.Module):
    def __init__(self, dim, *, enabled=False, dim_ins=tuple(), dim_outs=tuple()):
        super().__init__()
        dim_outs = cast_tuple(dim_outs, len(dim_ins))
        assert len(dim_ins) == len(dim_outs)

        self.enabled = enabled

        if not self.enabled:
            self.dim_out = dim
            return

        self.fmap_convs = nn.ModuleList(
            [Block(dim_in, dim_out) for dim_in, dim_out in zip(dim_ins, dim_outs)]
        )
        self.dim_out = dim + (sum(dim_outs) if len(dim_outs) > 0 else 0)

    def forward(self, x, fmaps=None):
        target_size = x.shape[-1]

        fmaps = default(fmaps, tuple())

        if not self.enabled or len(fmaps) == 0 or len(self.fmap_convs) == 0:
            return x

        fmaps = [resize_image_to(fmap, target_size) for fmap in fmaps]
        outs = [conv(fmap) for fmap, conv in zip(fmaps, self.fmap_convs)]
        return torch.cat((x, *outs), dim=1)


class Unet(nn.Module):
    def __init__(
        self,
        *,
        dim,
        image_embed_dim=1024,
        text_embed_dim=get_encoded_dim(DEFAULT_T5_NAME),
        num_resnet_blocks=1,
        cond_dim=None,
        num_image_tokens=4,
        num_time_tokens=2,
        learned_sinu_pos_emb_dim=16,
        out_dim=None,
        dim_mults=(1, 2, 4, 8),
<<<<<<< HEAD
        cond_images_channels=0,
        channels=3,
        channels_out=None,
        attn_dim_head=64,
        attn_heads=8,
        ff_mult=2.0,
        lowres_cond=False,  # for cascading diffusion - https://cascaded-diffusion.github.io/
        layer_attns=True,
        layer_attns_depth=1,
        layer_attns_add_text_cond=True,  # whether to condition the self-attention blocks with the text embeddings, as described in Appendix D.3.1
        attend_at_middle=True,  # whether to have a layer of attention at the bottleneck (can turn off for higher resolution in cascading DDPM, before bringing in efficient attention)
        layer_cross_attns=True,
        use_linear_attn=False,
        use_linear_cross_attn=False,
        cond_on_text=True,
        max_text_len=256,
        init_dim=None,
        resnet_groups=8,
        init_conv_kernel_size=7,  # kernel size of initial conv, if not using cross embed
        init_cross_embed=True,
        init_cross_embed_kernel_sizes=(3, 7, 15),
        cross_embed_downsample=False,
        cross_embed_downsample_kernel_sizes=(2, 4),
        attn_pool_text=True,
        attn_pool_num_latents=32,
        dropout=0.0,
        memory_efficient=False,
        init_conv_to_final_conv_residual=False,
        use_global_context_attn=True,
        scale_skip_connection=True,
        final_resnet_block=True,
        final_conv_kernel_size=3,
        cosine_sim_attn=False,
        self_cond=False,
        combine_upsample_fmaps=False,  # combine feature maps from all upsample blocks, used in unet squared successfully
        pixel_shuffle_upsample=True,  # may address checkboard artifacts
        inner_conditioning=False,
        allow_identity_for_text_to_cond=False,
=======
        cond_images_channels = 0,
        channels = 3,
        channels_out = None,
        attn_dim_head = 64,
        attn_heads = 8,
        ff_mult = 2.,
        lowres_cond = False,                # for cascading diffusion - https://cascaded-diffusion.github.io/
        layer_attns = True,
        layer_attns_depth = 1,
        layer_mid_attns_depth = 1,
        layer_attns_add_text_cond = True,   # whether to condition the self-attention blocks with the text embeddings, as described in Appendix D.3.1
        attend_at_middle = True,            # whether to have a layer of attention at the bottleneck (can turn off for higher resolution in cascading DDPM, before bringing in efficient attention)
        layer_cross_attns = True,
        use_linear_attn = False,
        use_linear_cross_attn = False,
        cond_on_text = True,
        max_text_len = 256,
        init_dim = None,
        resnet_groups = 8,
        init_conv_kernel_size = 7,          # kernel size of initial conv, if not using cross embed
        init_cross_embed = True,
        init_cross_embed_kernel_sizes = (3, 7, 15),
        cross_embed_downsample = False,
        cross_embed_downsample_kernel_sizes = (2, 4),
        attn_pool_text = True,
        attn_pool_num_latents = 32,
        dropout = 0.,
        memory_efficient = False,
        init_conv_to_final_conv_residual = False,
        use_global_context_attn = True,
        scale_skip_connection = True,
        final_resnet_block = True,
        final_conv_kernel_size = 3,
        cosine_sim_attn = False,
        self_cond = False,
        combine_upsample_fmaps = False,      # combine feature maps from all upsample blocks, used in unet squared successfully
        pixel_shuffle_upsample = True        # may address checkboard artifacts
>>>>>>> 4891c023
    ):
        super().__init__()

        # guide researchers
        assert (
            attn_heads > 1
        ), "you need to have more than 1 attention head, ideally at least 4 or 8"

        if dim < 128:
            print_once(
                "The base dimension of your u-net should ideally be no smaller than 128, as recommended by a professional DDPM trainer https://nonint.com/2022/05/04/friends-dont-let-friends-train-small-diffusion-models/"
            )

        # save locals to take care of some hyperparameters for cascading DDPM
        self._locals = locals()
        self._locals.pop("self", None)
        self._locals.pop("__class__", None)

        # determine dimensions
        self.channels = channels
        self.channels_out = default(channels_out, channels)

        # (1) in cascading diffusion, one concats the low resolution image, blurred, for conditioning the higher resolution synthesis
        # (2) in self conditioning, one appends the predict x0 (x_start)
        init_channels = channels * (1 + int(lowres_cond) + int(self_cond))
        init_dim = default(init_dim, dim)

        self.self_cond = self_cond

        # optional image conditioning
        self.has_cond_image = cond_images_channels > 0
        self.cond_images_channels = cond_images_channels

        init_channels += cond_images_channels

        # initial convolution
        self.init_conv = (
            CrossEmbedLayer(
                init_channels,
                dim_out=init_dim,
                kernel_sizes=init_cross_embed_kernel_sizes,
                stride=1,
            )
            if init_cross_embed
            else nn.Conv2d(
                init_channels,
                init_dim,
                init_conv_kernel_size,
                padding=init_conv_kernel_size // 2,
            )
        )

        dims = [init_dim, *map(lambda m: dim * m, dim_mults)]
        in_out = list(zip(dims[:-1], dims[1:]))

        # time conditioning
        cond_dim = default(cond_dim, dim)
        time_cond_dim = dim * 4 * (2 if lowres_cond else 1)

        # embedding time for log(snr) noise from continuous version
        sinu_pos_emb = LearnedSinusoidalPosEmb(learned_sinu_pos_emb_dim)
        sinu_pos_emb_input_dim = learned_sinu_pos_emb_dim + 1

        self.to_time_hiddens = nn.Sequential(
            sinu_pos_emb, nn.Linear(sinu_pos_emb_input_dim, time_cond_dim), nn.SiLU()
        )

        self.to_time_cond = nn.Sequential(nn.Linear(time_cond_dim, time_cond_dim))

        # project to time tokens as well as time hiddens
        self.to_time_tokens = nn.Sequential(
            nn.Linear(time_cond_dim, cond_dim * num_time_tokens),
            Rearrange("b (r d) -> b r d", r=num_time_tokens),
        )

        # low res aug noise conditioning
        self.lowres_cond = lowres_cond

        if lowres_cond:
            self.to_lowres_time_hiddens = nn.Sequential(
                LearnedSinusoidalPosEmb(learned_sinu_pos_emb_dim),
                nn.Linear(learned_sinu_pos_emb_dim + 1, time_cond_dim),
                nn.SiLU(),
            )

            self.to_lowres_time_cond = nn.Sequential(
                nn.Linear(time_cond_dim, time_cond_dim)
            )

            self.to_lowres_time_tokens = nn.Sequential(
                nn.Linear(time_cond_dim, cond_dim * num_time_tokens),
                Rearrange("b (r d) -> b r d", r=num_time_tokens),
            )

        # normalizations
        self.norm_cond = nn.LayerNorm(cond_dim)

        # text encoding conditioning (optional)
        self.text_to_cond = None

        if cond_on_text:
            assert exists(
                text_embed_dim
            ), "text_embed_dim must be given to the unet if cond_on_text is True"
            if allow_identity_for_text_to_cond and text_embed_dim == cond_dim:
                self.text_to_cond = Identity()
            else:
                self.text_to_cond = nn.Linear(text_embed_dim, cond_dim)

        # finer control over whether to condition on text encodings
        self.cond_on_text = cond_on_text

        # attention pooling
        self.attn_pool = (
            PerceiverResampler(
                dim=cond_dim,
                depth=2,
                dim_head=attn_dim_head,
                heads=attn_heads,
                num_latents=attn_pool_num_latents,
                cosine_sim_attn=cosine_sim_attn,
            )
            if attn_pool_text
            else None
        )

        # for classifier free guidance
        self.max_text_len = max_text_len

        self.null_text_embed = nn.Parameter(torch.randn(1, max_text_len, cond_dim))
        self.null_text_hidden = nn.Parameter(torch.randn(1, time_cond_dim))

        # for non-attention based text conditioning at all points in the network where time is also conditioned
        self.to_text_non_attn_cond = None

        if cond_on_text:
            self.to_text_non_attn_cond = nn.Sequential(
                nn.LayerNorm(cond_dim),
                nn.Linear(cond_dim, time_cond_dim),
                nn.SiLU(),
                nn.Linear(time_cond_dim, time_cond_dim),
            )

        # attention related params
        attn_kwargs = dict(
            heads=attn_heads, dim_head=attn_dim_head, cosine_sim_attn=cosine_sim_attn
        )

        num_layers = len(in_out)

        # resnet block klass
        num_resnet_blocks = cast_tuple(num_resnet_blocks, num_layers)
        resnet_groups = cast_tuple(resnet_groups, num_layers)

        resnet_klass = partial(ResnetBlock, **attn_kwargs)

        layer_attns = cast_tuple(layer_attns, num_layers)
        layer_attns_depth = cast_tuple(layer_attns_depth, num_layers)
        layer_cross_attns = cast_tuple(layer_cross_attns, num_layers)

        use_linear_attn = cast_tuple(use_linear_attn, num_layers)
        use_linear_cross_attn = cast_tuple(use_linear_cross_attn, num_layers)

        assert all(
            [
                layers == num_layers
                for layers in list(
                    map(len, (resnet_groups, layer_attns, layer_cross_attns))
                )
            ]
        )

        # downsample klass
        downsample_klass = Downsample

        if cross_embed_downsample:
            downsample_klass = partial(
                CrossEmbedLayer, kernel_sizes=cross_embed_downsample_kernel_sizes
            )

        # initial resnet block (for memory efficient unet)
        self.init_resnet_block = (
            resnet_klass(
                init_dim,
                init_dim,
                time_cond_dim=time_cond_dim,
                groups=resnet_groups[0],
                use_gca=use_global_context_attn,
            )
            if memory_efficient
            else None
        )

        # scale for resnet skip connections
        self.skip_connect_scale = 1.0 if not scale_skip_connection else (2**-0.5)

        # layers
        self.downs = nn.ModuleList([])
        self.ups = nn.ModuleList([])
        num_resolutions = len(in_out)

        layer_params = [
            num_resnet_blocks,
            resnet_groups,
            layer_attns,
            layer_attns_depth,
            layer_cross_attns,
            use_linear_attn,
            use_linear_cross_attn,
        ]
        reversed_layer_params = list(map(reversed, layer_params))

        # inner conditioning
        self.inner_conditioning = inner_conditioning

        # downsampling layers
        skip_connect_dims = []  # keep track of skip connection dimensions

        for ind, (
            (dim_in, dim_out),
            layer_num_resnet_blocks,
            groups,
            layer_attn,
            layer_attn_depth,
            layer_cross_attn,
            layer_use_linear_attn,
            layer_use_linear_cross_attn,
        ) in enumerate(zip(in_out, *layer_params)):
            is_last = ind >= (num_resolutions - 1)

            layer_cond_dim = (
                cond_dim if layer_cross_attn or layer_use_linear_cross_attn else None
            )

            if self.inner_conditioning:
                inner_use_linear = layer_use_linear_cross_attn
                inner_cond_dim = layer_cond_dim
            else:
                inner_use_linear = None
                inner_cond_dim = None

            if layer_attn:
                transformer_block_klass = TransformerBlock
            elif layer_use_linear_attn:
                transformer_block_klass = LinearAttentionTransformerBlock
            else:
                transformer_block_klass = Identity

            current_dim = dim_in

            # whether to pre-downsample, from memory efficient unet
            pre_downsample = None

            if memory_efficient:
                pre_downsample = downsample_klass(dim_in, dim_out)
                current_dim = dim_out

            skip_connect_dims.append(current_dim)

            # whether to do post-downsample, for non-memory efficient unet
            post_downsample = None
            if not memory_efficient:
                post_downsample = (
                    downsample_klass(current_dim, dim_out)
                    if not is_last
                    else Parallel(
                        nn.Conv2d(dim_in, dim_out, 3, padding=1),
                        nn.Conv2d(dim_in, dim_out, 1),
                    )
                )

            self.downs.append(
                nn.ModuleList(
                    [
                        pre_downsample,
                        resnet_klass(
                            current_dim,
                            current_dim,
                            cond_dim=layer_cond_dim,
                            linear_attn=layer_use_linear_cross_attn,
                            time_cond_dim=time_cond_dim,
                            groups=groups,
                        ),
                        nn.ModuleList(
                            [
                                ResnetBlock(
                                    current_dim,
                                    current_dim,
                                    cond_dim=inner_cond_dim,
                                    linear_attn=inner_use_linear,
                                    time_cond_dim=time_cond_dim,
                                    groups=groups,
                                    use_gca=use_global_context_attn,
                                )
                                for _ in range(layer_num_resnet_blocks)
                            ]
                        ),
                        transformer_block_klass(
                            dim=current_dim,
                            depth=layer_attn_depth,
                            ff_mult=ff_mult,
                            context_dim=cond_dim,
                            **attn_kwargs,
                        ),
                        post_downsample,
                    ]
                )
            )

        # middle layers
        mid_dim = dims[-1]
<<<<<<< HEAD
        mid_context_dim = cond_dim if self.inner_conditioning else None

        self.mid_block1 = ResnetBlock(
            mid_dim,
            mid_dim,
            cond_dim=cond_dim,
            time_cond_dim=time_cond_dim,
            groups=resnet_groups[-1],
        )
        self.mid_attn = (
            EinopsToAndFrom(
                "b c h w",
                "b (h w) c",
                Residual(
                    Attention(mid_dim, context_dim=mid_context_dim, **attn_kwargs)
                ),
            )
            if attend_at_middle
            else None
        )
        self.mid_block2 = ResnetBlock(
            mid_dim,
            mid_dim,
            cond_dim=cond_dim,
            time_cond_dim=time_cond_dim,
            groups=resnet_groups[-1],
        )
=======

        self.mid_block1 = ResnetBlock(mid_dim, mid_dim, cond_dim = cond_dim, time_cond_dim = time_cond_dim, groups = resnet_groups[-1])
        self.mid_attn = TransformerBlock(mid_dim, depth = layer_mid_attns_depth, **attn_kwargs) if attend_at_middle else None
        self.mid_block2 = ResnetBlock(mid_dim, mid_dim, cond_dim = cond_dim, time_cond_dim = time_cond_dim, groups = resnet_groups[-1])
>>>>>>> 4891c023

        # upsample klass
        upsample_klass = (
            Upsample if not pixel_shuffle_upsample else PixelShuffleUpsample
        )

        # upsampling layers
        upsample_fmap_dims = []

        for ind, (
            (dim_in, dim_out),
            layer_num_resnet_blocks,
            groups,
            layer_attn,
            layer_attn_depth,
            layer_cross_attn,
            layer_use_linear_attn,
            layer_use_linear_cross_attn,
        ) in enumerate(zip(reversed(in_out), *reversed_layer_params)):
            is_last = ind == (len(in_out) - 1)

            layer_cond_dim = (
                cond_dim if layer_cross_attn or layer_use_linear_cross_attn else None
            )

            if self.inner_conditioning:
                inner_use_linear = layer_use_linear_cross_attn
                inner_cond_dim = layer_cond_dim
            else:
                inner_use_linear = None
                inner_cond_dim = None

            if layer_attn:
                transformer_block_klass = TransformerBlock
            elif layer_use_linear_attn:
                transformer_block_klass = LinearAttentionTransformerBlock
            else:
                transformer_block_klass = Identity

            skip_connect_dim = skip_connect_dims.pop()

            upsample_fmap_dims.append(dim_out)

            self.ups.append(
                nn.ModuleList(
                    [
                        resnet_klass(
                            dim_out + skip_connect_dim,
                            dim_out,
                            cond_dim=layer_cond_dim,
                            linear_attn=layer_use_linear_cross_attn,
                            time_cond_dim=time_cond_dim,
                            groups=groups,
                        ),
                        nn.ModuleList(
                            [
                                ResnetBlock(
                                    dim_out + skip_connect_dim,
                                    dim_out,
                                    cond_dim=inner_cond_dim,
                                    linear_attn=inner_use_linear,
                                    time_cond_dim=time_cond_dim,
                                    groups=groups,
                                    use_gca=use_global_context_attn,
                                )
                                for _ in range(layer_num_resnet_blocks)
                            ]
                        ),
                        transformer_block_klass(
                            dim=dim_out,
                            depth=layer_attn_depth,
                            ff_mult=ff_mult,
                            context_dim=cond_dim,
                            **attn_kwargs,
                        ),
                        upsample_klass(dim_out, dim_in)
                        if not is_last or memory_efficient
                        else Identity(),
                    ]
                )
            )

        # whether to combine feature maps from all upsample blocks before final resnet block out
        self.upsample_combiner = UpsampleCombiner(
            dim=dim,
            enabled=combine_upsample_fmaps,
            dim_ins=upsample_fmap_dims,
            dim_outs=dim,
        )

        # whether to do a final residual from initial conv to the final resnet block out
        self.init_conv_to_final_conv_residual = init_conv_to_final_conv_residual
        final_conv_dim = self.upsample_combiner.dim_out + (
            dim if init_conv_to_final_conv_residual else 0
        )

        # final optional resnet block and convolution out
        self.final_res_block = (
            ResnetBlock(
                final_conv_dim,
                dim,
                time_cond_dim=time_cond_dim,
                groups=resnet_groups[0],
                use_gca=True,
            )
            if final_resnet_block
            else None
        )

        final_conv_dim_in = dim if final_resnet_block else final_conv_dim
        final_conv_dim_in += channels if lowres_cond else 0

        self.final_conv = nn.Conv2d(
            final_conv_dim_in,
            self.channels_out,
            final_conv_kernel_size,
            padding=final_conv_kernel_size // 2,
        )

        zero_init_(self.final_conv)

    # if the current settings for the unet are not correct
    # for cascading DDPM, then reinit the unet with the right settings
    def cast_model_parameters(
        self, *, lowres_cond, text_embed_dim, channels, channels_out, cond_on_text
    ):
        if (
            lowres_cond == self.lowres_cond
            and channels == self.channels
            and cond_on_text == self.cond_on_text
            and text_embed_dim == self._locals["text_embed_dim"]
            and channels_out == self.channels_out
        ):
            return self

        updated_kwargs = dict(
            lowres_cond=lowres_cond,
            text_embed_dim=text_embed_dim,
            channels=channels,
            channels_out=channels_out,
            cond_on_text=cond_on_text,
        )

        return self.__class__(**{**self._locals, **updated_kwargs})

    # methods for returning the full unet config as well as its parameter state
    def to_config_and_state_dict(self):
        return self._locals, self.state_dict()

    # class method for rehydrating the unet from its config and state dict
    @classmethod
    def from_config_and_state_dict(klass, config, state_dict):
        unet = klass(**config)
        unet.load_state_dict(state_dict)
        return unet

    # methods for persisting unet to disk
    def persist_to_file(self, path):
        path = Path(path)
        path.parents[0].mkdir(exist_ok=True, parents=True)

        config, state_dict = self.to_config_and_state_dict()
        pkg = dict(config=config, state_dict=state_dict)
        torch.save(pkg, str(path))

    # class method for rehydrating the unet from file saved with `persist_to_file`
    @classmethod
    def hydrate_from_file(klass, path):
        path = Path(path)
        assert path.exists()
        pkg = torch.load(str(path))

        assert "config" in pkg and "state_dict" in pkg
        config, state_dict = pkg["config"], pkg["state_dict"]

        return Unet.from_config_and_state_dict(config, state_dict)

    # forward with classifier free guidance
    def forward_with_cond_scale(self, *args, cond_scale=1.0, **kwargs):
        logits = self.forward(*args, **kwargs)

        if cond_scale == 1:
            return logits

        null_logits = self.forward(*args, cond_drop_prob=1.0, **kwargs)
        return null_logits + (logits - null_logits) * cond_scale

    def forward(
        self,
        x,
        time,
        *,
        lowres_cond_img=None,
        lowres_noise_times=None,
        text_embeds=None,
        text_mask=None,
        cond_images=None,
        self_cond=None,
        cond_drop_prob=0.0,
    ):
        batch_size, device = x.shape[0], x.device

        # condition on self
        if self.self_cond:
            self_cond = default(self_cond, lambda: torch.zeros_like(x))
            x = torch.cat((x, self_cond), dim=1)

        # add low resolution conditioning, if present
        assert not (
            self.lowres_cond and not exists(lowres_cond_img)
        ), "low resolution conditioning image must be present"
        assert not (
            self.lowres_cond and not exists(lowres_noise_times)
        ), "low resolution conditioning noise time must be present"

        if exists(lowres_cond_img):
            x = torch.cat((x, lowres_cond_img), dim=1)

        # condition on input image
        assert not (
            self.has_cond_image ^ exists(cond_images)
        ), "you either requested to condition on an image on the unet, but the conditioning image is not supplied, or vice versa"

        if exists(cond_images):
            assert (
                cond_images.shape[1] == self.cond_images_channels
            ), "the number of channels on the conditioning image you are passing in does not match what you specified on initialiation of the unet"
            cond_images = resize_image_to(cond_images, x.shape[-1])
            x = torch.cat((cond_images, x), dim=1)

        # initial convolution
        x = self.init_conv(x)

        # init conv residual
        if self.init_conv_to_final_conv_residual:
            init_conv_residual = x.clone()

        # time conditioning
        time_hiddens = self.to_time_hiddens(time)

        # derive time tokens
        time_tokens = self.to_time_tokens(time_hiddens)
        t = self.to_time_cond(time_hiddens)

        # add lowres time conditioning to time hiddens
        # and add lowres time tokens along sequence dimension for attention
        if self.lowres_cond:
            lowres_time_hiddens = self.to_lowres_time_hiddens(lowres_noise_times)
            lowres_time_tokens = self.to_lowres_time_tokens(lowres_time_hiddens)
            lowres_t = self.to_lowres_time_cond(lowres_time_hiddens)

            t = t + lowres_t
            time_tokens = torch.cat((time_tokens, lowres_time_tokens), dim=-2)

        # text conditioning
        text_tokens = None

        if exists(text_embeds) and self.cond_on_text:

            # conditional dropout
            text_keep_mask = prob_mask_like(
                (batch_size,), 1 - cond_drop_prob, device=device
            )

            text_keep_mask_embed = rearrange(text_keep_mask, "b -> b 1 1")
            text_keep_mask_hidden = rearrange(text_keep_mask, "b -> b 1")

            # calculate text embeds
            text_tokens = self.text_to_cond(text_embeds)

            text_tokens = text_tokens[:, : self.max_text_len]

            if exists(text_mask):
                text_mask = text_mask[:, : self.max_text_len]

            text_tokens_len = text_tokens.shape[1]
            remainder = self.max_text_len - text_tokens_len

            if remainder > 0:
                text_tokens = F.pad(text_tokens, (0, 0, 0, remainder))

            if exists(text_mask):
                if remainder > 0:
                    text_mask = F.pad(text_mask, (0, remainder), value=False)

                text_mask = rearrange(text_mask, "b n -> b n 1")
                text_keep_mask_embed = text_mask & text_keep_mask_embed

            null_text_embed = self.null_text_embed.to(
                text_tokens.dtype
            )  # for some reason pytorch AMP not working

            text_tokens = torch.where(
                text_keep_mask_embed, text_tokens, null_text_embed
            )

            if exists(self.attn_pool):
                text_tokens = self.attn_pool(text_tokens)

            # extra non-attention conditioning by projecting and then summing text embeddings to time
            # termed as text hiddens
            mean_pooled_text_tokens = text_tokens.mean(dim=-2)

            text_hiddens = self.to_text_non_attn_cond(mean_pooled_text_tokens)

            null_text_hidden = self.null_text_hidden.to(t.dtype)

            text_hiddens = torch.where(
                text_keep_mask_hidden, text_hiddens, null_text_hidden
            )

            t = t + text_hiddens

        # main conditioning tokens (c)
        c = (
            time_tokens
            if not exists(text_tokens)
            else torch.cat((time_tokens, text_tokens), dim=-2)
        )

        # normalize conditioning tokens
        c = self.norm_cond(c)

        # initial resnet block (for memory efficient unet)
        if exists(self.init_resnet_block):
            x = self.init_resnet_block(x, t)

        # go through the layers of the unet, down and up
        hiddens = []

        for (
            pre_downsample,
            init_block,
            resnet_blocks,
            attn_block,
            post_downsample,
        ) in self.downs:
            if exists(pre_downsample):
                x = pre_downsample(x)

            x = init_block(x, t, c)

            for resnet_block in resnet_blocks:
                x = resnet_block(x, t, c)
                hiddens.append(x)

            x = attn_block(x, c)
            hiddens.append(x)

            if exists(post_downsample):
                x = post_downsample(x)

        x = self.mid_block1(x, t, c)

        if exists(self.mid_attn):
            mid_c = c if self.inner_conditioning else None
            x = self.mid_attn(x, context=mid_c)

        x = self.mid_block2(x, t, c)

        def add_skip_connection(x):
            return torch.cat((x, hiddens.pop() * self.skip_connect_scale), dim=1)

        up_hiddens = []

        for init_block, resnet_blocks, attn_block, upsample in self.ups:
            x = add_skip_connection(x)
            x = init_block(x, t, c)

            for resnet_block in resnet_blocks:
                x = add_skip_connection(x)
                x = resnet_block(x, t, c)

            x = attn_block(x, c)
            up_hiddens.append(x.contiguous())
            x = upsample(x)

        # whether to combine all feature maps from upsample blocks
        x = self.upsample_combiner(x, up_hiddens)

        # final top-most residual if needed
        if self.init_conv_to_final_conv_residual:
            x = torch.cat((x, init_conv_residual), dim=1)

        if exists(self.final_res_block):
            x = self.final_res_block(x, t)

        if exists(lowres_cond_img):
            x = torch.cat((x, lowres_cond_img), dim=1)

        return self.final_conv(x)


# null unet
class NullUnet(nn.Module):
    def __init__(self, *args, **kwargs):
        super().__init__()
        self.lowres_cond = False
        self.dummy_parameter = nn.Parameter(torch.tensor([0.0]))

    def cast_model_parameters(self, *args, **kwargs):
        return self

    def forward(self, x, *args, **kwargs):
        return x


# predefined unets, with configs lining up with hyperparameters in appendix of paper
class BaseUnet64(Unet):
    def __init__(self, *args, **kwargs):
        default_kwargs = dict(
            dim=512,
            dim_mults=(1, 2, 3, 4),
            num_resnet_blocks=3,
            layer_attns=(False, True, True, True),
            layer_cross_attns=(False, True, True, True),
            attn_heads=8,
            ff_mult=2.0,
            memory_efficient=False,
        )
        super().__init__(*args, **{**default_kwargs, **kwargs})


class SRUnet256(Unet):
    def __init__(self, *args, **kwargs):
        default_kwargs = dict(
            dim=128,
            dim_mults=(1, 2, 4, 8),
            num_resnet_blocks=(2, 4, 8, 8),
            layer_attns=(False, False, False, True),
            layer_cross_attns=(False, False, False, True),
            attn_heads=8,
            ff_mult=2.0,
            memory_efficient=True,
        )
        super().__init__(*args, **{**default_kwargs, **kwargs})


class SRUnet1024(Unet):
    def __init__(self, *args, **kwargs):
        default_kwargs = dict(
            dim=128,
            dim_mults=(1, 2, 4, 8),
            num_resnet_blocks=(2, 4, 8, 8),
            layer_attns=False,
            layer_cross_attns=(False, False, False, True),
            attn_heads=8,
            ff_mult=2.0,
            memory_efficient=True,
        )
        super().__init__(*args, **{**default_kwargs, **kwargs})


<<<<<<< HEAD
# main imagen ddpm class, which is a cascading DDPM from Ho et al.
=======
@beartype
>>>>>>> 4891c023
class Imagen(nn.Module):
    def __init__(
        self,
        unets,
        *,
        image_sizes,  # for cascading ddpm, image size at each stage
        text_encoder_name=DEFAULT_T5_NAME,
        text_embed_dim=None,
        channels=3,
        timesteps=1000,
        cond_drop_prob=0.1,
        loss_type="l2",
        noise_schedules="cosine",
        pred_objectives="noise",
        random_crop_sizes=None,
        lowres_noise_schedule="linear",
        lowres_sample_noise_level=0.2,  # in the paper, they present a new trick where they noise the lowres conditioning image, and at sample time, fix it to a certain level (0.1 or 0.3) - the unets are also made to be conditioned on this noise level
        per_sample_random_aug_noise_level=False,  # unclear when conditioning on augmentation noise level, whether each batch element receives a random aug noise value - turning off due to @marunine's find
        condition_on_text=True,
        auto_normalize_img=True,  # whether to take care of normalizing the image from [0, 1] to [-1, 1] and back automatically - you can turn this off if you want to pass in the [-1, 1] ranged image yourself from the dataloader
        p2_loss_weight_gamma=0.5,  # p2 loss weight, from https://arxiv.org/abs/2204.00227 - 0 is equivalent to weight of 1 across time
        p2_loss_weight_k=1,
        dynamic_thresholding=True,
        dynamic_thresholding_percentile=0.95,  # unsure what this was based on perusal of paper
        only_train_unet_number=None,
    ):
        super().__init__()

        # loss
        if loss_type == "l1":
            loss_fn = F.l1_loss
        elif loss_type == "l2":
            loss_fn = F.mse_loss
        elif loss_type == "huber":
            loss_fn = F.smooth_l1_loss
        else:
            raise NotImplementedError()

        self.loss_type = loss_type
        self.loss_fn = loss_fn

        # conditioning hparams
        self.condition_on_text = condition_on_text
        self.unconditional = not condition_on_text

        # channels
        self.channels = channels

        # automatically take care of ensuring that first unet is unconditional
        # while the rest of the unets are conditioned on the low resolution image produced by previous unet
        unets = cast_tuple(unets)
        num_unets = len(unets)

        # determine noise schedules per unet
        timesteps = cast_tuple(timesteps, num_unets)

        # make sure noise schedule defaults to 'cosine', 'cosine', and then 'linear' for rest of super-resoluting unets
        noise_schedules = cast_tuple(noise_schedules)
        noise_schedules = pad_tuple_to_length(noise_schedules, 2, "cosine")
        noise_schedules = pad_tuple_to_length(noise_schedules, num_unets, "linear")

        # construct noise schedulers
        noise_scheduler_klass = GaussianDiffusionContinuousTimes
        self.noise_schedulers = nn.ModuleList([])

        for timestep, noise_schedule in zip(timesteps, noise_schedules):
            noise_scheduler = noise_scheduler_klass(
                noise_schedule=noise_schedule, timesteps=timestep
            )
            self.noise_schedulers.append(noise_scheduler)

        # randomly cropping for upsampler training
        self.random_crop_sizes = cast_tuple(random_crop_sizes, num_unets)
        assert not exists(
            first(self.random_crop_sizes)
        ), "you should not need to randomly crop image during training for base unet, only for upsamplers - so pass in `random_crop_sizes = (None, 128, 256)` as example"

        # lowres augmentation noise schedule
        self.lowres_noise_schedule = GaussianDiffusionContinuousTimes(
            noise_schedule=lowres_noise_schedule
        )

        # ddpm objectives - predicting noise by default
        self.pred_objectives = cast_tuple(pred_objectives, num_unets)

        # get text encoder
        self.text_encoder_name = text_encoder_name
        self.text_embed_dim = default(
            text_embed_dim, lambda: get_encoded_dim(text_encoder_name)
        )

        self.encode_text = partial(t5_encode_text, name=text_encoder_name)

        # construct unets
        self.unets = nn.ModuleList([])

        self.unet_being_trained_index = (
            -1
        )  # keeps track of which unet is being trained at the moment
        self.only_train_unet_number = only_train_unet_number

        for ind, one_unet in enumerate(unets):
            assert isinstance(one_unet, (Unet, Unet3D, NullUnet))
            is_first = ind == 0

            one_unet = one_unet.cast_model_parameters(
                lowres_cond=not is_first,
                cond_on_text=self.condition_on_text,
                text_embed_dim=self.text_embed_dim if self.condition_on_text else None,
                channels=self.channels,
                channels_out=self.channels,
            )

            self.unets.append(one_unet)

        # unet image sizes
        image_sizes = cast_tuple(image_sizes)
        self.image_sizes = image_sizes

        assert num_unets == len(
            image_sizes
        ), f"you did not supply the correct number of u-nets ({len(unets)}) for resolutions {image_sizes}"

        self.sample_channels = cast_tuple(self.channels, num_unets)

        # determine whether we are training on images or video
        is_video = any([isinstance(unet, Unet3D) for unet in self.unets])
        self.is_video = is_video

        self.right_pad_dims_to_datatype = partial(
            rearrange, pattern=("b -> b 1 1 1" if not is_video else "b -> b 1 1 1 1")
        )
        self.resize_to = resize_video_to if is_video else resize_image_to

        # cascading ddpm related stuff
        lowres_conditions = tuple(map(lambda t: t.lowres_cond, self.unets))
        assert lowres_conditions == (
            False,
            *((True,) * (num_unets - 1)),
        ), "the first unet must be unconditioned (by low resolution image), and the rest of the unets must have `lowres_cond` set to True"

        self.lowres_sample_noise_level = lowres_sample_noise_level
        self.per_sample_random_aug_noise_level = per_sample_random_aug_noise_level

        # classifier free guidance
        self.cond_drop_prob = cond_drop_prob
        self.can_classifier_guidance = cond_drop_prob > 0.0

        # normalize and unnormalize image functions
        self.normalize_img = (
            normalize_neg_one_to_one if auto_normalize_img else identity
        )
        self.unnormalize_img = (
            unnormalize_zero_to_one if auto_normalize_img else identity
        )
        self.input_image_range = (0.0 if auto_normalize_img else -1.0, 1.0)

        # dynamic thresholding
        self.dynamic_thresholding = cast_tuple(dynamic_thresholding, num_unets)
        self.dynamic_thresholding_percentile = dynamic_thresholding_percentile

        # p2 loss weight
        self.p2_loss_weight_k = p2_loss_weight_k
        self.p2_loss_weight_gamma = cast_tuple(p2_loss_weight_gamma, num_unets)

        assert all(
            [(gamma_value <= 2) for gamma_value in self.p2_loss_weight_gamma]
        ), "in paper, they noticed any gamma greater than 2 is harmful"

        # one temp parameter for keeping track of device
        self.register_buffer("_temp", torch.tensor([0.0]), persistent=False)

        # default to device of unets passed in
        self.to(next(self.unets.parameters()).device)

    def force_unconditional_(self):
        self.condition_on_text = False
        self.unconditional = True

        for unet in self.unets:
            unet.cond_on_text = False

    @property
    def device(self):
        return self._temp.device

    def get_unet(self, unet_number):
        assert 0 < unet_number <= len(self.unets)
        index = unet_number - 1

        if isinstance(self.unets, nn.ModuleList):
            unets_list = [unet for unet in self.unets]
            delattr(self, "unets")
            self.unets = unets_list

        if index != self.unet_being_trained_index:
            for unet_index, unet in enumerate(self.unets):
                unet.to(self.device if unet_index == index else "cpu")

        self.unet_being_trained_index = index
        return self.unets[index]

    def reset_unets_all_one_device(self, device=None):
        device = default(device, self.device)
        self.unets = nn.ModuleList([*self.unets])
        self.unets.to(device)

        self.unet_being_trained_index = -1

    @contextmanager
    def one_unet_in_gpu(self, unet_number=None, unet=None):
        assert exists(unet_number) ^ exists(unet)

        if exists(unet_number):
            unet = self.unets[unet_number - 1]

        devices = [module_device(unet) for unet in self.unets]
        self.unets.cpu()
        unet.to(self.device)

        yield

        for unet, device in zip(self.unets, devices):
            unet.to(device)

    # overriding state dict functions
    def state_dict(self, *args, **kwargs):
        self.reset_unets_all_one_device()
        return super().state_dict(*args, **kwargs)

    def load_state_dict(self, *args, **kwargs):
        self.reset_unets_all_one_device()
        return super().load_state_dict(*args, **kwargs)

    # gaussian diffusion methods
    def p_mean_variance(
        self,
        unet,
        x,
        t,
        *,
        noise_scheduler,
        text_embeds=None,
        text_mask=None,
        cond_images=None,
        lowres_cond_img=None,
        self_cond=None,
        lowres_noise_times=None,
        cond_scale=1.0,
        model_output=None,
        t_next=None,
        pred_objective="noise",
        dynamic_threshold=True,
    ):
        assert not (
            cond_scale != 1.0 and not self.can_classifier_guidance
        ), "imagen was not trained with conditional dropout, and thus one cannot use classifier free guidance (cond_scale anything other than 1)"

        pred = default(
            model_output,
            lambda: unet.forward_with_cond_scale(
                x,
                noise_scheduler.get_condition(t),
                text_embeds=text_embeds,
                text_mask=text_mask,
                cond_images=cond_images,
                cond_scale=cond_scale,
                lowres_cond_img=lowres_cond_img,
                self_cond=self_cond,
                lowres_noise_times=self.lowres_noise_schedule.get_condition(
                    lowres_noise_times
                ),
            ),
        )

        if pred_objective == "noise":
            x_start = noise_scheduler.predict_start_from_noise(x, t=t, noise=pred)
        elif pred_objective == "x_start":
            x_start = pred
        elif pred_objective == 'v':
            x_start = noise_scheduler.predict_start_from_v(x, t = t, v = pred)
        else:
            raise ValueError(f"unknown objective {pred_objective}")

        if dynamic_threshold:
            # following pseudocode in appendix
            # s is the dynamic threshold, determined by percentile of absolute values of reconstructed sample per batch element
            s = torch.quantile(
                rearrange(x_start, "b ... -> b (...)").abs(),
                self.dynamic_thresholding_percentile,
                dim=-1,
            )

            s.clamp_(min=1.0)
            s = right_pad_dims_to(x_start, s)
            x_start = x_start.clamp(-s, s) / s
        else:
            x_start.clamp_(-1.0, 1.0)

        mean_and_variance = noise_scheduler.q_posterior(
            x_start=x_start, x_t=x, t=t, t_next=t_next
        )
        return mean_and_variance, x_start

    @torch.no_grad()
    def p_sample(
        self,
        unet,
        x,
        t,
        *,
        noise_scheduler,
        t_next=None,
        text_embeds=None,
        text_mask=None,
        cond_images=None,
        cond_scale=1.0,
        self_cond=None,
        lowres_cond_img=None,
        lowres_noise_times=None,
        pred_objective="noise",
        dynamic_threshold=True,
    ):
        b = x.shape
        (model_mean, _, model_log_variance), x_start = self.p_mean_variance(
            unet,
            x=x,
            t=t,
            t_next=t_next,
            noise_scheduler=noise_scheduler,
            text_embeds=text_embeds,
            text_mask=text_mask,
            cond_images=cond_images,
            cond_scale=cond_scale,
            lowres_cond_img=lowres_cond_img,
            self_cond=self_cond,
            lowres_noise_times=lowres_noise_times,
            pred_objective=pred_objective,
            dynamic_threshold=dynamic_threshold,
        )
        noise = torch.randn_like(x)
        # no noise when t == 0
        is_last_sampling_timestep = (
            (t_next == 0)
            if isinstance(noise_scheduler, GaussianDiffusionContinuousTimes)
            else (t == 0)
        )
        nonzero_mask = (1 - is_last_sampling_timestep.float()).reshape(
            b, *((1,) * (len(x.shape) - 1))
        )
        pred = model_mean + nonzero_mask * (0.5 * model_log_variance).exp() * noise
        return pred, x_start

    @torch.no_grad()
    def p_sample_loop(
        self,
        unet,
        shape,
        *,
        noise_scheduler,
        lowres_cond_img=None,
        lowres_noise_times=None,
        text_embeds=None,
        text_mask=None,
        cond_images=None,
        inpaint_images=None,
        inpaint_masks=None,
        inpaint_resample_times=5,
        init_images=None,
        skip_steps=None,
        cond_scale=1,
        pred_objective="noise",
        dynamic_threshold=True,
        use_tqdm=True,
    ):
        device = self.device

        batch = shape[0]
        img = torch.randn(shape, device=device)

        # for initialization with an image or video
        if exists(init_images):
            img += init_images

        # keep track of x0, for self conditioning
        x_start = None

        # prepare inpainting
        has_inpainting = exists(inpaint_images) and exists(inpaint_masks)
        resample_times = inpaint_resample_times if has_inpainting else 1

        if has_inpainting:
            inpaint_images = self.normalize_img(inpaint_images)
            inpaint_images = self.resize_to(inpaint_images, shape[-1])
            inpaint_masks = self.resize_to(
                rearrange(inpaint_masks, "b ... -> b 1 ...").float(), shape[-1]
            ).bool()

        # time
        timesteps = noise_scheduler.get_sampling_timesteps(batch, device=device)

        # whether to skip any steps
        skip_steps = default(skip_steps, 0)
        timesteps = timesteps[skip_steps:]

        for times, times_next in tqdm(
            timesteps,
            desc="sampling loop time step",
            total=len(timesteps),
            disable=not use_tqdm,
        ):
            is_last_timestep = times_next == 0

            for r in reversed(range(resample_times)):
                is_last_resample_step = r == 0

                if has_inpainting:
<<<<<<< HEAD
                    noised_inpaint_images, _ = noise_scheduler.q_sample(
                        inpaint_images, t=times
                    )
=======
                    noised_inpaint_images, *_ = noise_scheduler.q_sample(inpaint_images, t = times)
>>>>>>> 4891c023
                    img = img * ~inpaint_masks + noised_inpaint_images * inpaint_masks

                self_cond = x_start if unet.self_cond else None

                img, x_start = self.p_sample(
                    unet,
                    img,
                    times,
                    t_next=times_next,
                    text_embeds=text_embeds,
                    text_mask=text_mask,
                    cond_images=cond_images,
                    cond_scale=cond_scale,
                    self_cond=self_cond,
                    lowres_cond_img=lowres_cond_img,
                    lowres_noise_times=lowres_noise_times,
                    noise_scheduler=noise_scheduler,
                    pred_objective=pred_objective,
                    dynamic_threshold=dynamic_threshold,
                )

                if has_inpainting and not (
                    is_last_resample_step or torch.all(is_last_timestep)
                ):
                    renoised_img = noise_scheduler.q_sample_from_to(
                        img, times_next, times
                    )

                    img = torch.where(
                        self.right_pad_dims_to_datatype(is_last_timestep),
                        img,
                        renoised_img,
                    )

        img.clamp_(-1.0, 1.0)

        # final inpainting
        if has_inpainting:
            img = img * ~inpaint_masks + inpaint_images * inpaint_masks

        unnormalize_img = self.unnormalize_img(img)
        return unnormalize_img

    @torch.no_grad()
    @eval_decorator
    def sample(
        self,
        texts: List[str] = None,
        text_masks=None,
        text_embeds=None,
        video_frames=None,
        cond_images=None,
        inpaint_images=None,
        inpaint_masks=None,
        inpaint_resample_times=5,
        init_images=None,
        skip_steps=None,
        batch_size=1,
        cond_scale=1.0,
        lowres_sample_noise_level=None,
        start_at_unet_number=1,
        start_image_or_video=None,
        stop_at_unet_number=None,
        return_all_unet_outputs=False,
        return_pil_images=False,
        device=None,
        use_tqdm=True,
    ):
        device = default(device, self.device)
        self.reset_unets_all_one_device(device=device)

        cond_images = maybe(cast_uint8_images_to_float)(cond_images)

        if exists(texts) and not exists(text_embeds) and not self.unconditional:
            assert all([*map(len, texts)]), "text cannot be empty"

            with autocast(enabled=False):
                text_embeds, text_masks = self.encode_text(texts, return_attn_mask=True)

            text_embeds, text_masks = map(
                lambda t: t.to(device), (text_embeds, text_masks)
            )

        if not self.unconditional:
            assert exists(
                text_embeds
            ), "text must be passed in if the network was not trained without text `condition_on_text` must be set to `False` when training"

            text_masks = default(
                text_masks, lambda: torch.any(text_embeds != 0.0, dim=-1)
            )
            batch_size = text_embeds.shape[0]

        if exists(inpaint_images):
            if self.unconditional:
                if (
                    batch_size == 1
                ):  # assume researcher wants to broadcast along inpainted images
                    batch_size = inpaint_images.shape[0]

            assert (
                inpaint_images.shape[0] == batch_size
            ), "number of inpainting images must be equal to the specified batch size on sample `sample(batch_size=<int>)``"
            assert not (
                self.condition_on_text
                and inpaint_images.shape[0] != text_embeds.shape[0]
            ), "number of inpainting images must be equal to the number of text to be conditioned on"

        assert not (
            self.condition_on_text and not exists(text_embeds)
        ), "text or text encodings must be passed into imagen if specified"
        assert not (
            not self.condition_on_text and exists(text_embeds)
        ), "imagen specified not to be conditioned on text, yet it is presented"
        assert not (
            exists(text_embeds) and text_embeds.shape[-1] != self.text_embed_dim
        ), f"invalid text embedding dimension being passed in (should be {self.text_embed_dim})"

        assert not (
            exists(inpaint_images) ^ exists(inpaint_masks)
        ), "inpaint images and masks must be both passed in to do inpainting"

        outputs = []

        is_cuda = next(self.parameters()).is_cuda
        device = next(self.parameters()).device

        lowres_sample_noise_level = default(
            lowres_sample_noise_level, self.lowres_sample_noise_level
        )

        num_unets = len(self.unets)

        # condition scaling
        cond_scale = cast_tuple(cond_scale, num_unets)

        # add frame dimension for video
        assert not (
            self.is_video and not exists(video_frames)
        ), "video_frames must be passed in on sample time if training on video"

        frame_dims = (video_frames,) if self.is_video else tuple()

        # for initial image and skipping steps
        init_images = cast_tuple(init_images, num_unets)
        init_images = [
            maybe(self.normalize_img)(init_image) for init_image in init_images
        ]

        skip_steps = cast_tuple(skip_steps, num_unets)

        # handle starting at a unet greater than 1, for training only-upscaler training
        if start_at_unet_number > 1:
            assert (
                start_at_unet_number <= num_unets
            ), "must start a unet that is less than the total number of unets"
            assert (
                not exists(stop_at_unet_number)
                or start_at_unet_number <= stop_at_unet_number
            )
            assert exists(
                start_image_or_video
            ), "starting image or video must be supplied if only doing upscaling"

            prev_image_size = self.image_sizes[start_at_unet_number - 2]
            img = self.resize_to(start_image_or_video, prev_image_size)

        # go through each unet in cascade
        for (
            unet_number,
            unet,
            channel,
            image_size,
            noise_scheduler,
            pred_objective,
            dynamic_threshold,
            unet_cond_scale,
            unet_init_images,
            unet_skip_steps,
        ) in tqdm(
            zip(
                range(1, num_unets + 1),
                self.unets,
                self.sample_channels,
                self.image_sizes,
                self.noise_schedulers,
                self.pred_objectives,
                self.dynamic_thresholding,
                cond_scale,
                init_images,
                skip_steps,
            ),
            disable=not use_tqdm,
        ):

            if unet_number < start_at_unet_number:
                continue

            assert not isinstance(
                unet, NullUnet
            ), "one cannot sample from null / placeholder unets"

            context = self.one_unet_in_gpu(unet=unet) if is_cuda else nullcontext()

            with context:
                lowres_cond_img = lowres_noise_times = None
                shape = (batch_size, channel, *frame_dims, image_size, image_size)

                if unet.lowres_cond:
                    lowres_noise_times = self.lowres_noise_schedule.get_times(
                        batch_size, lowres_sample_noise_level, device=device
                    )

                    lowres_cond_img = self.resize_to(img, image_size)

                    lowres_cond_img = self.normalize_img(lowres_cond_img)
<<<<<<< HEAD
                    lowres_cond_img, _ = self.lowres_noise_schedule.q_sample(
                        x_start=lowres_cond_img,
                        t=lowres_noise_times,
                        noise=torch.randn_like(lowres_cond_img),
                    )
=======
                    lowres_cond_img, *_ = self.lowres_noise_schedule.q_sample(x_start = lowres_cond_img, t = lowres_noise_times, noise = torch.randn_like(lowres_cond_img))
>>>>>>> 4891c023

                if exists(unet_init_images):
                    unet_init_images = self.resize_to(unet_init_images, image_size)

                shape = (batch_size, self.channels, *frame_dims, image_size, image_size)

                img = self.p_sample_loop(
                    unet,
                    shape,
                    text_embeds=text_embeds,
                    text_mask=text_masks,
                    cond_images=cond_images,
                    inpaint_images=inpaint_images,
                    inpaint_masks=inpaint_masks,
                    inpaint_resample_times=inpaint_resample_times,
                    init_images=unet_init_images,
                    skip_steps=unet_skip_steps,
                    cond_scale=unet_cond_scale,
                    lowres_cond_img=lowres_cond_img,
                    lowres_noise_times=lowres_noise_times,
                    noise_scheduler=noise_scheduler,
                    pred_objective=pred_objective,
                    dynamic_threshold=dynamic_threshold,
                    use_tqdm=use_tqdm,
                )

                outputs.append(img)

            if exists(stop_at_unet_number) and stop_at_unet_number == unet_number:
                break

        output_index = (
            -1 if not return_all_unet_outputs else slice(None)
        )  # either return last unet output or all unet outputs

        if not return_pil_images:
            return outputs[output_index]

        if not return_all_unet_outputs:
            outputs = outputs[-1:]

        assert (
            not self.is_video
        ), "converting sampled video tensor to video file is not supported yet"

        pil_images = list(
            map(lambda img: list(map(T.ToPILImage(), img.unbind(dim=0))), outputs)
        )

        return pil_images[
            output_index
        ]  # now you have a bunch of pillow images you can just .save(/where/ever/you/want.png)

    def p_losses(
        self,
        unet: Union[Unet, Unet3D, NullUnet, DistributedDataParallel],
        x_start,
        times,
        *,
        noise_scheduler,
        lowres_cond_img=None,
        lowres_aug_times=None,
        text_embeds=None,
        text_mask=None,
        cond_images=None,
        noise=None,
        times_next=None,
        pred_objective="noise",
        p2_loss_weight_gamma=0.0,
        random_crop_size=None,
    ):
        is_video = x_start.ndim == 5

        noise = default(noise, lambda: torch.randn_like(x_start))

        # normalize to [-1, 1]
        x_start = self.normalize_img(x_start)
        lowres_cond_img = maybe(self.normalize_img)(lowres_cond_img)

        # random cropping during training
        # for upsamplers
        if exists(random_crop_size):
            if is_video:
                frames = x_start.shape[2]
                x_start, lowres_cond_img, noise = rearrange_many(
                    (x_start, lowres_cond_img, noise), "b c f h w -> (b f) c h w"
                )

            aug = K.RandomCrop((random_crop_size, random_crop_size), p=1.0)

            # make sure low res conditioner and image both get augmented the same way
            # detailed https://kornia.readthedocs.io/en/latest/augmentation.module.html?highlight=randomcrop#kornia.augmentation.RandomCrop
            x_start = aug(x_start)
            lowres_cond_img = aug(lowres_cond_img, params=aug._params)
            noise = aug(noise, params=aug._params)

            if is_video:
                x_start, lowres_cond_img, noise = rearrange_many(
                    (x_start, lowres_cond_img, noise),
                    "(b f) c h w -> b c f h w",
                    f=frames,
                )

        # get x_t
<<<<<<< HEAD
        x_noisy, log_snr = noise_scheduler.q_sample(
            x_start=x_start, t=times, noise=noise
        )
=======

        x_noisy, log_snr, alpha, sigma = noise_scheduler.q_sample(x_start = x_start, t = times, noise = noise)
>>>>>>> 4891c023

        # also noise the lowres conditioning image
        # at sample time, they then fix the noise level of 0.1 - 0.3
        lowres_cond_img_noisy = None
        if exists(lowres_cond_img):
            lowres_aug_times = default(lowres_aug_times, times)
<<<<<<< HEAD
            lowres_cond_img_noisy, _ = self.lowres_noise_schedule.q_sample(
                x_start=lowres_cond_img,
                t=lowres_aug_times,
                noise=torch.randn_like(lowres_cond_img),
            )
=======
            lowres_cond_img_noisy, *_ = self.lowres_noise_schedule.q_sample(x_start = lowres_cond_img, t = lowres_aug_times, noise = torch.randn_like(lowres_cond_img))
>>>>>>> 4891c023

        # time condition
        noise_cond = noise_scheduler.get_condition(times)

        # unet kwargs
        unet_kwargs = dict(
            text_embeds=text_embeds,
            text_mask=text_mask,
            cond_images=cond_images,
            lowres_noise_times=self.lowres_noise_schedule.get_condition(
                lowres_aug_times
            ),
            lowres_cond_img=lowres_cond_img_noisy,
            cond_drop_prob=self.cond_drop_prob,
        )

        # self condition if needed
        # Because 'unet' can be an instance of DistributedDataParallel coming from the
        # ImagenTrainer.unet_being_trained when invoking ImagenTrainer.forward(), we need to
        # access the member 'module' of the wrapped unet instance.
<<<<<<< HEAD
        self_cond = (
            unet.module.self_cond if isinstance(unet, DistributedDataParallel) else unet
        )
=======
        self_cond = unet.module.self_cond if isinstance(unet, DistributedDataParallel) else unet.self_cond
>>>>>>> 4891c023

        if self_cond and random() < 0.5:
            with torch.no_grad():
                pred = unet.forward(x_noisy, noise_cond, **unet_kwargs).detach()

                x_start = (
                    noise_scheduler.predict_start_from_noise(
                        x_noisy, t=times, noise=pred
                    )
                    if pred_objective == "noise"
                    else pred
                )

                unet_kwargs = {**unet_kwargs, "self_cond": x_start}

        # get prediction
        pred = unet.forward(x_noisy, noise_cond, **unet_kwargs)

        # prediction objective
        if pred_objective == "noise":
            target = noise
        elif pred_objective == "x_start":
            target = x_start
        elif pred_objective == 'v':
            # derivation detailed in Appendix D of Progressive Distillation paper
            # https://arxiv.org/abs/2202.00512
            # this makes distillation viable as well as solve an issue with color shifting in upresoluting unets, noted in imagen-video
            target = alpha * noise - sigma * x_start
        else:
            raise ValueError(f"unknown objective {pred_objective}")

        # losses
        losses = self.loss_fn(pred, target, reduction="none")
        losses = reduce(losses, "b ... -> b", "mean")

        # p2 loss reweighting
        if p2_loss_weight_gamma > 0:
            loss_weight = (
                self.p2_loss_weight_k + log_snr.exp()
            ) ** -p2_loss_weight_gamma
            losses = losses * loss_weight

        return losses.mean()

    def forward(
        self,
        images,
        unet: Union[Unet, Unet3D, NullUnet, DistributedDataParallel],
        texts: List[str] = None,
        text_embeds=None,
        text_masks=None,
        unet_number=None,
        cond_images=None,
    ):
        assert (
            images.shape[-1] == images.shape[-2]
        ), f"the images you pass in must be a square, but received dimensions of {images.shape[2]}, {images.shape[-1]}"
        assert not (
            len(self.unets) > 1 and not exists(unet_number)
        ), f"you must specify which unet you want trained, from a range of 1 to {len(self.unets)}, if you are training cascading DDPM (multiple unets)"
        unet_number = default(unet_number, 1)
        assert (
            not exists(self.only_train_unet_number)
            or self.only_train_unet_number == unet_number
        ), "you can only train on unet #{self.only_train_unet_number}"

        images = cast_uint8_images_to_float(images)
        cond_images = maybe(cast_uint8_images_to_float)(cond_images)

        assert is_float_dtype(
            images.dtype
        ), f"images tensor needs to be floats but {images.dtype} dtype found instead"

        unet_index = unet_number - 1

        unet = default(unet, lambda: self.get_unet(unet_number))

        assert not isinstance(
            unet, NullUnet
        ), "null unet cannot and should not be trained"

        noise_scheduler = self.noise_schedulers[unet_index]
        p2_loss_weight_gamma = self.p2_loss_weight_gamma[unet_index]
        pred_objective = self.pred_objectives[unet_index]
        target_image_size = self.image_sizes[unet_index]
        random_crop_size = self.random_crop_sizes[unet_index]
        prev_image_size = self.image_sizes[unet_index - 1] if unet_index > 0 else None

        b, *_, h, w, device, is_video = (
            *images.shape,
            images.device,
            images.ndim == 5,
        )

        check_shape(images, "b c ...", c=self.channels)
        assert h >= target_image_size and w >= target_image_size

        frames = images.shape[2] if is_video else None

        times = noise_scheduler.sample_random_times(b, device=device)

        if exists(texts) and not exists(text_embeds) and not self.unconditional:
            assert all([*map(len, texts)]), "text cannot be empty"
            assert len(texts) == len(
                images
            ), "number of text captions does not match up with the number of images given"

            with autocast(enabled=False):
                text_embeds, text_masks = self.encode_text(texts, return_attn_mask=True)

            text_embeds, text_masks = map(
                lambda t: t.to(images.device), (text_embeds, text_masks)
            )

        if not self.unconditional:
            text_masks = default(
                text_masks, lambda: torch.any(text_embeds != 0.0, dim=-1)
            )

        assert not (
            self.condition_on_text and not exists(text_embeds)
        ), "text or text encodings must be passed into decoder if specified"
        assert not (
            not self.condition_on_text and exists(text_embeds)
        ), "decoder specified not to be conditioned on text, yet it is presented"

        assert not (
            exists(text_embeds) and text_embeds.shape[-1] != self.text_embed_dim
        ), f"invalid text embedding dimension being passed in (should be {self.text_embed_dim})"

        lowres_cond_img = lowres_aug_times = None
        if exists(prev_image_size):
            lowres_cond_img = self.resize_to(
                images, prev_image_size, clamp_range=self.input_image_range
            )
            lowres_cond_img = self.resize_to(
                lowres_cond_img, target_image_size, clamp_range=self.input_image_range
            )

            if self.per_sample_random_aug_noise_level:
                lowres_aug_times = self.lowres_noise_schedule.sample_random_times(
                    b, device=device
                )
            else:
                lowres_aug_time = self.lowres_noise_schedule.sample_random_times(
                    1, device=device
                )
                lowres_aug_times = repeat(lowres_aug_time, "1 -> b", b=b)

        images = self.resize_to(images, target_image_size)

        return self.p_losses(
            unet,
            images,
            times,
            text_embeds=text_embeds,
            text_mask=text_masks,
            cond_images=cond_images,
            noise_scheduler=noise_scheduler,
            lowres_cond_img=lowres_cond_img,
            lowres_aug_times=lowres_aug_times,
            pred_objective=pred_objective,
            p2_loss_weight_gamma=p2_loss_weight_gamma,
            random_crop_size=random_crop_size,
        )<|MERGE_RESOLUTION|>--- conflicted
+++ resolved
@@ -18,13 +18,8 @@
 import kornia.augmentation as K
 from resize_right import resize, interp_methods
 
-<<<<<<< HEAD
-from einops import rearrange, repeat, reduce
-from einops.layers.torch import Rearrange
-=======
 from einops import rearrange, repeat, reduce, pack, unpack
 from einops.layers.torch import Rearrange, Reduce
->>>>>>> 4891c023
 from einops_exts import rearrange_many, repeat_many, check_shape
 
 from imagen_pytorch.t5_encoder import t5_encode_text, get_encoded_dim, DEFAULT_T5_NAME
@@ -249,13 +244,8 @@
             (batch_size,), noise_level, device=device, dtype=torch.float32
         )
 
-<<<<<<< HEAD
-    def sample_random_times(self, batch_size, max_thres=0.999, *, device):
-        return torch.zeros((batch_size,), device=device).float().uniform_(0, max_thres)
-=======
     def sample_random_times(self, batch_size, *, device):
         return torch.zeros((batch_size,), device = device).float().uniform_(0, 1)
->>>>>>> 4891c023
 
     def get_condition(self, times):
         return maybe(self.log_snr)(times)
@@ -729,17 +719,10 @@
         if exists(cond_dim):
             attn_klass = CrossAttention if not linear_attn else LinearCrossAttention
 
-<<<<<<< HEAD
-            self.cross_attn = EinopsToAndFrom(
-                "b c h w",
-                "b (h w) c",
-                attn_klass(dim=dim_out, context_dim=cond_dim, **attn_kwargs),
-=======
             self.cross_attn = attn_klass(
                 dim = dim_out,
                 context_dim = cond_dim,
                 **attn_kwargs
->>>>>>> 4891c023
             )
 
         self.block1 = Block(dim, dim_out, groups=groups)
@@ -763,15 +746,11 @@
 
         if exists(self.cross_attn):
             assert exists(cond)
-<<<<<<< HEAD
-            h = self.cross_attn(h, context=cond) + h
-=======
             h = rearrange(h, 'b c h w -> b h w c')
             h, ps = pack([h], 'b * c')
             h = self.cross_attn(h, context = cond) + h
             h, = unpack(h, ps, 'b * c')
             h = rearrange(h, 'b h w c -> b c h w')
->>>>>>> 4891c023
 
         h = self.block2(h, scale_shift=scale_shift)
 
@@ -1028,28 +1007,6 @@
         self.layers = nn.ModuleList([])
 
         for _ in range(depth):
-<<<<<<< HEAD
-            self.layers.append(
-                nn.ModuleList(
-                    [
-                        EinopsToAndFrom(
-                            "b c h w",
-                            "b (h w) c",
-                            Attention(
-                                dim=dim,
-                                heads=heads,
-                                dim_head=dim_head,
-                                context_dim=context_dim,
-                                cosine_sim_attn=cosine_sim_attn,
-                            ),
-                        ),
-                        ChanFeedForward(dim=dim, mult=ff_mult),
-                    ]
-                )
-            )
-
-    def forward(self, x, context=None):
-=======
             self.layers.append(nn.ModuleList([
                 Attention(dim = dim, heads = heads, dim_head = dim_head, context_dim = context_dim, cosine_sim_attn = cosine_sim_attn),
                 FeedForward(dim = dim, mult = ff_mult)
@@ -1059,7 +1016,6 @@
         x = rearrange(x, 'b c h w -> b h w c')
         x, ps = pack([x], 'b * c')
 
->>>>>>> 4891c023
         for attn, ff in self.layers:
             x = attn(x, context=context) + x
             x = ff(x) + x
@@ -1180,7 +1136,6 @@
         learned_sinu_pos_emb_dim=16,
         out_dim=None,
         dim_mults=(1, 2, 4, 8),
-<<<<<<< HEAD
         cond_images_channels=0,
         channels=3,
         channels_out=None,
@@ -1190,6 +1145,7 @@
         lowres_cond=False,  # for cascading diffusion - https://cascaded-diffusion.github.io/
         layer_attns=True,
         layer_attns_depth=1,
+        layer_mid_attns_depth = 1,
         layer_attns_add_text_cond=True,  # whether to condition the self-attention blocks with the text embeddings, as described in Appendix D.3.1
         attend_at_middle=True,  # whether to have a layer of attention at the bottleneck (can turn off for higher resolution in cascading DDPM, before bringing in efficient attention)
         layer_cross_attns=True,
@@ -1219,45 +1175,6 @@
         pixel_shuffle_upsample=True,  # may address checkboard artifacts
         inner_conditioning=False,
         allow_identity_for_text_to_cond=False,
-=======
-        cond_images_channels = 0,
-        channels = 3,
-        channels_out = None,
-        attn_dim_head = 64,
-        attn_heads = 8,
-        ff_mult = 2.,
-        lowres_cond = False,                # for cascading diffusion - https://cascaded-diffusion.github.io/
-        layer_attns = True,
-        layer_attns_depth = 1,
-        layer_mid_attns_depth = 1,
-        layer_attns_add_text_cond = True,   # whether to condition the self-attention blocks with the text embeddings, as described in Appendix D.3.1
-        attend_at_middle = True,            # whether to have a layer of attention at the bottleneck (can turn off for higher resolution in cascading DDPM, before bringing in efficient attention)
-        layer_cross_attns = True,
-        use_linear_attn = False,
-        use_linear_cross_attn = False,
-        cond_on_text = True,
-        max_text_len = 256,
-        init_dim = None,
-        resnet_groups = 8,
-        init_conv_kernel_size = 7,          # kernel size of initial conv, if not using cross embed
-        init_cross_embed = True,
-        init_cross_embed_kernel_sizes = (3, 7, 15),
-        cross_embed_downsample = False,
-        cross_embed_downsample_kernel_sizes = (2, 4),
-        attn_pool_text = True,
-        attn_pool_num_latents = 32,
-        dropout = 0.,
-        memory_efficient = False,
-        init_conv_to_final_conv_residual = False,
-        use_global_context_attn = True,
-        scale_skip_connection = True,
-        final_resnet_block = True,
-        final_conv_kernel_size = 3,
-        cosine_sim_attn = False,
-        self_cond = False,
-        combine_upsample_fmaps = False,      # combine feature maps from all upsample blocks, used in unet squared successfully
-        pixel_shuffle_upsample = True        # may address checkboard artifacts
->>>>>>> 4891c023
     ):
         super().__init__()
 
@@ -1569,40 +1486,11 @@
 
         # middle layers
         mid_dim = dims[-1]
-<<<<<<< HEAD
         mid_context_dim = cond_dim if self.inner_conditioning else None
-
-        self.mid_block1 = ResnetBlock(
-            mid_dim,
-            mid_dim,
-            cond_dim=cond_dim,
-            time_cond_dim=time_cond_dim,
-            groups=resnet_groups[-1],
-        )
-        self.mid_attn = (
-            EinopsToAndFrom(
-                "b c h w",
-                "b (h w) c",
-                Residual(
-                    Attention(mid_dim, context_dim=mid_context_dim, **attn_kwargs)
-                ),
-            )
-            if attend_at_middle
-            else None
-        )
-        self.mid_block2 = ResnetBlock(
-            mid_dim,
-            mid_dim,
-            cond_dim=cond_dim,
-            time_cond_dim=time_cond_dim,
-            groups=resnet_groups[-1],
-        )
-=======
 
         self.mid_block1 = ResnetBlock(mid_dim, mid_dim, cond_dim = cond_dim, time_cond_dim = time_cond_dim, groups = resnet_groups[-1])
         self.mid_attn = TransformerBlock(mid_dim, depth = layer_mid_attns_depth, **attn_kwargs) if attend_at_middle else None
         self.mid_block2 = ResnetBlock(mid_dim, mid_dim, cond_dim = cond_dim, time_cond_dim = time_cond_dim, groups = resnet_groups[-1])
->>>>>>> 4891c023
 
         # upsample klass
         upsample_klass = (
@@ -2056,11 +1944,7 @@
         super().__init__(*args, **{**default_kwargs, **kwargs})
 
 
-<<<<<<< HEAD
-# main imagen ddpm class, which is a cascading DDPM from Ho et al.
-=======
 @beartype
->>>>>>> 4891c023
 class Imagen(nn.Module):
     def __init__(
         self,
@@ -2478,13 +2362,7 @@
                 is_last_resample_step = r == 0
 
                 if has_inpainting:
-<<<<<<< HEAD
-                    noised_inpaint_images, _ = noise_scheduler.q_sample(
-                        inpaint_images, t=times
-                    )
-=======
                     noised_inpaint_images, *_ = noise_scheduler.q_sample(inpaint_images, t = times)
->>>>>>> 4891c023
                     img = img * ~inpaint_masks + noised_inpaint_images * inpaint_masks
 
                 self_cond = x_start if unet.self_cond else None
@@ -2701,15 +2579,7 @@
                     lowres_cond_img = self.resize_to(img, image_size)
 
                     lowres_cond_img = self.normalize_img(lowres_cond_img)
-<<<<<<< HEAD
-                    lowres_cond_img, _ = self.lowres_noise_schedule.q_sample(
-                        x_start=lowres_cond_img,
-                        t=lowres_noise_times,
-                        noise=torch.randn_like(lowres_cond_img),
-                    )
-=======
                     lowres_cond_img, *_ = self.lowres_noise_schedule.q_sample(x_start = lowres_cond_img, t = lowres_noise_times, noise = torch.randn_like(lowres_cond_img))
->>>>>>> 4891c023
 
                 if exists(unet_init_images):
                     unet_init_images = self.resize_to(unet_init_images, image_size)
@@ -2814,29 +2684,18 @@
                 )
 
         # get x_t
-<<<<<<< HEAD
         x_noisy, log_snr = noise_scheduler.q_sample(
             x_start=x_start, t=times, noise=noise
         )
-=======
 
         x_noisy, log_snr, alpha, sigma = noise_scheduler.q_sample(x_start = x_start, t = times, noise = noise)
->>>>>>> 4891c023
 
         # also noise the lowres conditioning image
         # at sample time, they then fix the noise level of 0.1 - 0.3
         lowres_cond_img_noisy = None
         if exists(lowres_cond_img):
             lowres_aug_times = default(lowres_aug_times, times)
-<<<<<<< HEAD
-            lowres_cond_img_noisy, _ = self.lowres_noise_schedule.q_sample(
-                x_start=lowres_cond_img,
-                t=lowres_aug_times,
-                noise=torch.randn_like(lowres_cond_img),
-            )
-=======
             lowres_cond_img_noisy, *_ = self.lowres_noise_schedule.q_sample(x_start = lowres_cond_img, t = lowres_aug_times, noise = torch.randn_like(lowres_cond_img))
->>>>>>> 4891c023
 
         # time condition
         noise_cond = noise_scheduler.get_condition(times)
@@ -2857,13 +2716,7 @@
         # Because 'unet' can be an instance of DistributedDataParallel coming from the
         # ImagenTrainer.unet_being_trained when invoking ImagenTrainer.forward(), we need to
         # access the member 'module' of the wrapped unet instance.
-<<<<<<< HEAD
-        self_cond = (
-            unet.module.self_cond if isinstance(unet, DistributedDataParallel) else unet
-        )
-=======
         self_cond = unet.module.self_cond if isinstance(unet, DistributedDataParallel) else unet.self_cond
->>>>>>> 4891c023
 
         if self_cond and random() < 0.5:
             with torch.no_grad():
