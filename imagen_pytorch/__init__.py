--- conflicted
+++ resolved
@@ -9,7 +9,6 @@
 
 # config driven creation of imagen instances
 
-<<<<<<< HEAD
 from imagen_pytorch.configs import (
     UnetConfig,
     ImagenConfig,
@@ -22,10 +21,7 @@
     ElucidatedSingleUnet,
     SingleUnetTrainer,
 )
-=======
-from imagen_pytorch.configs import UnetConfig, ImagenConfig, ElucidatedImagenConfig, ImagenTrainerConfig
 
 # utils
 
-from imagen_pytorch.utils import load_imagen_from_checkpoint
->>>>>>> ebbcf7be
+from imagen_pytorch.utils import load_imagen_from_checkpoint